package statetransition

import (
	"bytes"
	"crypto/ed25519"
	"crypto/sha256"
	"errors"
	"fmt"
	"log"
	"maps"
	"math"
	"slices"
	"sort"
	"sync"

	"github.com/eigerco/strawberry/internal/block"
	"github.com/eigerco/strawberry/internal/common"
	"github.com/eigerco/strawberry/internal/crypto"
	"github.com/eigerco/strawberry/internal/crypto/bandersnatch"
	"github.com/eigerco/strawberry/internal/jamtime"
	"github.com/eigerco/strawberry/internal/merkle/binary_tree"
	"github.com/eigerco/strawberry/internal/merkle/mountain_ranges"
	"github.com/eigerco/strawberry/internal/safrole"
	"github.com/eigerco/strawberry/internal/service"
	"github.com/eigerco/strawberry/internal/state"
	"github.com/eigerco/strawberry/internal/store"
	"github.com/eigerco/strawberry/internal/validator"
	"github.com/eigerco/strawberry/pkg/serialization/codec/jam"
)

// UpdateState updates the state
// TODO: all the calculations which are not dependent on intermediate / new state can be done in parallel
//
//	it might be worth making State immutable and make it so that UpdateState returns a new State with all the updated fields
func UpdateState(s *state.State, newBlock block.Block, chain *store.Chain) error {
	if newBlock.Header.TimeSlotIndex.IsInFuture() {
		return errors.New("invalid block, it is in the future")
	}

	prevTimeSlot := s.TimeslotIndex
	newTimeSlot := CalculateNewTimeState(newBlock.Header)

	if err := ValidateExtrinsicGuarantees(newBlock.Header, s, newBlock.Extrinsic.EG, s.CoreAssignments, newTimeSlot, chain); err != nil {
		return fmt.Errorf("extrinsic guarantees validation failed, err: %w", err)
	}

	intermediateCoreAssignments := CalculateIntermediateCoreAssignmentsFromExtrinsics(newBlock.Extrinsic.ED, s.CoreAssignments)

	newJudgements, err := CalculateNewJudgements(prevTimeSlot, newBlock.Extrinsic.ED, s.PastJudgements, s.ValidatorState)
	if err != nil {
		return err
	}

	// Update SAFROLE state.
	safroleInput, err := NewSafroleInputFromBlock(newBlock)
	if err != nil {
		return err
	}
	newEntropyPool, newValidatorState, _, err := UpdateSafroleState(
		safroleInput,
		prevTimeSlot,
		s.EntropyPool,
		s.ValidatorState,
		newJudgements.OffendingValidators)
	if err != nil {
		return err
	}

	intermediateCoreAssignments, _, err = CalculateIntermediateCoreFromAssurances(s.ValidatorState.CurrentValidators, intermediateCoreAssignments, newBlock.Header, newBlock.Extrinsic.EA)
	if err != nil {
		return err
	}

	newCoreAssignments, reporters, err := CalculateNewCoreAssignments(newBlock.Extrinsic.EG, intermediateCoreAssignments, s.ValidatorState, newTimeSlot, newEntropyPool)
	if err != nil {
		return err
	}

	workReports := GetAvailableWorkReports(newCoreAssignments)

	newAccumulationQueue,
		newAccumulationHistory,
		postAccumulationServiceState,
		newPrivilegedServices,
		newQueuedValidators,
		newPendingCoreAuthorizations,
<<<<<<< HEAD
		accumulationOutputLog, _, _ := CalculateWorkReportsAndAccumulate(
=======
		serviceHashPairs, accumulationStats, transferStats := CalculateWorkReportsAndAccumulate(
>>>>>>> 4d4c74b1
		&newBlock.Header,
		s,
		newTimeSlot,
		workReports,
	)
	finalServicesState, err := CalculateIntermediateServiceState(newBlock.Extrinsic.EP, postAccumulationServiceState, newBlock.Header.TimeSlotIndex)
	if err != nil {
		return err
	}

	// TODO: pass correct available reports.
	newValidatorStatistics := CalculateNewActivityStatistics(newBlock, prevTimeSlot, s.ActivityStatistics, reporters, s.ValidatorState.CurrentValidators,
		[]block.WorkReport{}, accumulationStats, transferStats)

	intermediateRecentBlocks := calculateIntermediateBlockState(newBlock.Header, s.RecentBlocks)
	newRecentBlocks, err := calculateNewRecentBlocks(newBlock.Header, newBlock.Extrinsic.EG, intermediateRecentBlocks, accumulationOutputLog)
	if err != nil {
		return err
	}

	newCoreAuthorizations := CalculateNewCoreAuthorizations(newBlock.Header, newBlock.Extrinsic.EG, newPendingCoreAuthorizations, s.CoreAuthorizersPool)

	// Update the state with new state values.
	s.TimeslotIndex = newTimeSlot
	s.EntropyPool = newEntropyPool
	s.ValidatorState = newValidatorState
	s.ValidatorState.QueuedValidators = newQueuedValidators
	s.ActivityStatistics = newValidatorStatistics
	s.RecentBlocks = newRecentBlocks
	s.CoreAssignments = newCoreAssignments
	s.PastJudgements = newJudgements
	s.CoreAuthorizersPool = newCoreAuthorizations
	s.Services = finalServicesState
	s.PrivilegedServices = newPrivilegedServices
	s.AccumulationQueue = newAccumulationQueue
	s.AccumulationHistory = newAccumulationHistory
	s.AccumulationOutputLog = state.AccumulationOutputLog(accumulationOutputLog)

	return nil
}

// Intermediate State Calculation Functions

// calculateIntermediateBlockState Equation 17: β† ≺ (H, β)
func calculateIntermediateBlockState(header block.Header, previousRecentBlocks []state.BlockState) []state.BlockState {
	intermediateBlocks := make([]state.BlockState, len(previousRecentBlocks))

	// Copy all elements from previousRecentBlocks to intermediateBlocks
	copy(intermediateBlocks, previousRecentBlocks)

	// Update the state root of the most recent block
	if len(intermediateBlocks) > 0 {
		lastIndex := len(intermediateBlocks) - 1
		intermediateBlocks[lastIndex].StateRoot = header.PriorStateRoot
	}

	return intermediateBlocks
}

// preimageHasBeenSolicited checks if a preimage has been solicited but not yet provided
// R(d, s, h, l) ≡ h ∉ d[s]p ∧ d[s]l[(h, l)] = [] (eq. 12.30 v0.6.3)
func preimageHasBeenSolicited(serviceState service.ServiceState, serviceIndex block.ServiceId, preimageHash crypto.Hash, preimageLength service.PreimageLength) bool {
	account, ok := serviceState[serviceIndex]
	if !ok {
		return false
	}
	_, preimageLookupExists := account.PreimageLookup[preimageHash]

	metaKey := service.PreImageMetaKey{Hash: preimageHash, Length: preimageLength}
	meta, metaExists := account.PreimageMeta[metaKey]

	return !preimageLookupExists && (metaExists && len(meta) == 0)
}

func isPreimagesSortedUnique(preimages block.PreimageExtrinsic) bool {
	if len(preimages) <= 1 {
		return true
	}

	for i := 1; i < len(preimages); i++ {
		prev := preimages[i-1]
		current := preimages[i]

		if current.ServiceIndex < prev.ServiceIndex {
			return false
		}

		if current.ServiceIndex == prev.ServiceIndex &&
			bytes.Compare(current.Data, prev.Data) <= 0 {
			return false
		}
	}
	return true
}

// CalculateIntermediateServiceState implements Equations 12.28–12.33 v0.6.3
// This function calculates the intermediate service state δ† based on:
// - The current service state δ (serviceState)
// - The preimage extrinsic EP (preimages)
// - The new timeslot τ′ (newTimeslot)
//
// For each preimage in EP:
//  1. It adds the preimage p to the PreimageLookup of service s, keyed by its hash H(p)
//  2. It adds a new entry to the PreimageMeta of service s, keyed by the hash H(p) and
//     length |p|, with the value being the new timeslot τ′
//
// The function returns a new ServiceState without modifying the input state.
func CalculateIntermediateServiceState(
	preimages block.PreimageExtrinsic,
	serviceState service.ServiceState,
	newTimeslot jamtime.Timeslot,
) (service.ServiceState, error) {
	if !isPreimagesSortedUnique(preimages) {
		return serviceState, errors.New("preimages not sorted unique")
	}

	newServiceState := serviceState.Clone()

	for _, preimage := range preimages {
		serviceId := block.ServiceId(preimage.ServiceIndex)
		preimageHash := crypto.HashData(preimage.Data)
		preimageLength := service.PreimageLength(len(preimage.Data))

		// ∀(s, p) ∈ E_P∶ R(δ, s, H(p), |p|) (12.31 v0.6.3)
		if !preimageHasBeenSolicited(serviceState, serviceId, preimageHash, preimageLength) {
			return nil, errors.New("preimage unneeded")
		}

		// Eq. 12.33 v0.6.3:
		//							⎧ δ′[s]p[H(p)] = p
		// δ′ = δ‡ ex. ∀(s, p) ∈ P∶ ⎨
		//							⎩ δ′[s]l[H(p), |p|] = [τ′]
		account, ok := serviceState[serviceId]
		if !ok {
			continue
		}
		// If checks pass, add the new preimage
		if account.PreimageLookup == nil {
			account.PreimageLookup = make(map[crypto.Hash][]byte)
		}
		account.PreimageLookup[preimageHash] = preimage.Data

		if account.PreimageMeta == nil {
			account.PreimageMeta = make(map[service.PreImageMetaKey]service.PreimageHistoricalTimeslots)
		}
		account.PreimageMeta[service.PreImageMetaKey{Hash: preimageHash, Length: preimageLength}] = []jamtime.Timeslot{newTimeslot}

		newServiceState[serviceId] = account
	}

	return newServiceState, nil
}

// CalculateIntermediateCoreAssignmentsFromExtrinsics Equation 25: ρ† ≺ (ED , ρ)
func CalculateIntermediateCoreAssignmentsFromExtrinsics(disputes block.DisputeExtrinsic, coreAssignments state.CoreAssignments) state.CoreAssignments {
	newAssignments := coreAssignments // Create a copy of the current assignments

	// Process each verdict in the disputes
	for _, verdict := range disputes.Verdicts {
		verdictReportHash := verdict.ReportHash
		positiveJudgments := block.CountPositiveJudgments(verdict.Judgements)

		// If less than 2/3 majority of positive judgments, clear the assignment for matching cores
		if positiveJudgments < common.ValidatorsSuperMajority {
			for c := uint16(0); c < common.TotalNumberOfCores; c++ {
				if newAssignments[c] == nil {
					continue
				}

				coreReportHash, err := newAssignments[c].WorkReport.Hash()
				if err != nil {
					log.Printf("Failed to hash work report on core %d while clearing assignments for verdict with %d/%d positive votes: %v",
						c, positiveJudgments, common.ValidatorsSuperMajority, err)
					continue
				}

				if coreReportHash == verdictReportHash {
					newAssignments[c] = nil // Clear the assignment
				}
			}
		}
	}

	return newAssignments
}

// CalculateIntermediateCoreAssignments implements equations
//
//	4.13: ρ‡ ≺ (EA, ρ†)
//	4.15: W* ≺ (EA, ρ†). Note there's a typo in the paper, which states ρ' but that isn't correct.
//
// It calculates the intermediate core assignments based on availability
// assurances, and also returns the set of now avaiable work reports.
// (GP v0.6.5)
func CalculateIntermediateCoreAssignments(assurances block.AssurancesExtrinsic, coreAssignments state.CoreAssignments, header block.Header) (state.CoreAssignments, []*block.WorkReport, error) {
	// Initialize availability count for each core
	availabilityCounts := make(map[uint16]int)

	// Process each assurance in the AssurancesExtrinsic (EA)
	// Check the availability status for each core in this assurance
	for coreIndex := range common.TotalNumberOfCores {
		for _, assurance := range assurances {
			// Check if the bit corresponding to this core is set (1) in the Bitfield
			// See equation 11.15: af[c] ⇒ ρ†[c] ≠ ∅
			if assurance.IsForCore(coreIndex) {
				if coreAssignments[coreIndex] == nil {
					return coreAssignments, nil, ErrCoreNotEngaged
				}
				// If set, increment the availability count for this core
				availabilityCounts[coreIndex]++
			}
		}
	}

	// W, the set of work reports that have become available. (see equation 11.16)
	var availableReports []*block.WorkReport
	// Update assignments based on availability
	// This implements equation 11.17:
	// ∀c ∈ NC : ρ‡[c] ≡ { ∅ if ρ[c]w ∈ W ∨ Ht ≥ ρ†[c]t + U
	//                    ρ†[c] otherwise }
	// It also implements 11.16 by adding any reports that are now available to W.
	for coreIndex := range common.TotalNumberOfCores {
		availCountForCore, ok := availabilityCounts[coreIndex]
		// Remove core if:
		// 1. There are availability assurances for this core, and they exceed the threshold, i.e > 2/3 of validators are assuring
		// 2. Assignment report is stale, the report is older than U timeslots ago and should timeout.
		if ok && availCountForCore > common.AvailabilityThreshold {
			// Add any report that is made available to the W set. Note this
			// includes reports that could already be timed out. We are lenient
			// here, as long as they are made available they get added to the
			// set.
			availableReports = append(availableReports, coreAssignments[coreIndex].WorkReport)
			coreAssignments[coreIndex] = nil
		}
		// Any report that isn't lucky enough to be made available is timed out and removed.
		if isAssignmentStale(coreAssignments[coreIndex], header.TimeSlotIndex) {
			coreAssignments[coreIndex] = nil
		}
	}

	// Return the new intermediate CoreAssignments (ρ‡), along with the newly available reports. (W)
	return coreAssignments, availableReports, nil
}

// Final State Calculation Functions

// CalculateNewTimeState Equation 16: τ′ ≺ H
func CalculateNewTimeState(header block.Header) jamtime.Timeslot {
	return header.TimeSlotIndex
}

// calculateNewRecentBlocks Equation 18: β′ ≺ (H, EG, β†, C) v0.4.5
func calculateNewRecentBlocks(header block.Header, guarantees block.GuaranteesExtrinsic, intermediateRecentBlocks []state.BlockState, serviceHashPairs ServiceHashPairs) ([]state.BlockState, error) {
	// Gather all the inputs we need.

	// Equation 83: let n = {p, h ▸▸ H(H), b, s ▸▸ H_0}
	headerBytes, err := jam.Marshal(header)
	if err != nil {
		return nil, err
	}
	headerHash := crypto.HashData(headerBytes)

	priorStateRoot := header.PriorStateRoot

	// Equation 83: let r = M_B([s ^^ E_4(s) ⌢ E(h) | (s, h) ∈ C], H_K)
	accumulationRoot, err := computeAccumulationRoot(serviceHashPairs)
	if err != nil {
		return nil, err
	}

	// Equation 83: p = {((g_w)_s)_h ↦ ((g_w)_s)_e | g ∈ E_G}
	workPackageMapping := buildWorkPackageMapping(guarantees.Guarantees)

	// Update β to produce β'.
	newRecentBlocks, err := UpdateRecentBlocks(headerHash, priorStateRoot, accumulationRoot, intermediateRecentBlocks, workPackageMapping)
	if err != nil {
		return nil, err
	}

	return newRecentBlocks, nil
}

// UpdateRecentBlocks updates β. It takes the final inputs from
// Equation 83: let n = {p, h ▸▸ H(H), b, s ▸▸ H_0} and
// produces Equation 84: β′ ≡ ←────── β† n_H.
// We separate out this logic for ease of testing aganist the recent history
// test vectors.
func UpdateRecentBlocks(
	headerHash crypto.Hash,
	priorStateRoot crypto.Hash,
	accumulationRoot crypto.Hash,
	intermediateRecentBlocks []state.BlockState,
	workPackageMapping map[crypto.Hash]crypto.Hash) (newRecentBlocks []state.BlockState, err error) {

	// Equation 82: β†[SβS − 1]s = Hr
	if len(intermediateRecentBlocks) > 0 {
		intermediateRecentBlocks[len(intermediateRecentBlocks)-1].StateRoot = priorStateRoot
	}

	// Equation 83: let b = A(last([[]] ⌢ [x_b | x <− β]), r, H_K)
	var lastBlockMMR []*crypto.Hash
	if len(intermediateRecentBlocks) > 0 {
		lastBlockMMR = intermediateRecentBlocks[len(intermediateRecentBlocks)-1].AccumulationResultMMR
	}
	// Create new MMR instance
	mountainRange := mountain_ranges.New()

	// Append the accumulation root to the MMR using Keccak hash
	// A(last([[]] ⌢ [x_b | x <− β]), r, H_K)
	newMMR := mountainRange.Append(lastBlockMMR, accumulationRoot, crypto.KeccakData)

	newBlockState := state.BlockState{
		HeaderHash:            headerHash,         // h ▸▸ H(H)
		StateRoot:             crypto.Hash{},      // s ▸▸ H_0
		AccumulationResultMMR: newMMR,             // b
		WorkReportHashes:      workPackageMapping, // p
	}

	// Equation 84: β′ ≡ ←────── β† n_H
	// First append new block state
	newRecentBlocks = append(intermediateRecentBlocks, newBlockState)

	// Then keep only last H blocks
	if len(newRecentBlocks) > state.MaxRecentBlocks {
		newRecentBlocks = newRecentBlocks[len(newRecentBlocks)-state.MaxRecentBlocks:]
	}

	return newRecentBlocks, nil
}

// This should create a Merkle tree from the accumulations and return the root ("r" from equation 83, v0.4.5)
func computeAccumulationRoot(pairs ServiceHashPairs) (crypto.Hash, error) {
	if len(pairs) == 0 {
		return crypto.Hash{}, nil
	}

	// Sort pairs to ensure deterministic ordering
	sort.Slice(pairs, func(i, j int) bool {
		return pairs[i].ServiceId < pairs[j].ServiceId
	})

	// Create sequence of [s ^^ E_4(s) ⌢ E(h)] for each (s,h) pair
	items := make([][]byte, len(pairs))
	for i, pair := range pairs {
		// Create concatenated item
		item := make([]byte, 0)

		s, err := jam.Marshal(pair.ServiceId)
		if err != nil {
			return crypto.Hash{}, err
		}

		// Append service ID encoding
		item = append(item, s...)

		h, err := jam.Marshal(pair.Hash)
		if err != nil {
			return crypto.Hash{}, err
		}
		// Append hash encoding
		item = append(item, h...)

		items[i] = item
	}

	// Compute MB([s ^^ E_4(s) ⌢ E(h)], HK) using well-balanced Merkle tree
	return binary_tree.ComputeWellBalancedRoot(items, crypto.KeccakData), nil
}

// buildWorkPackageMapping creates the work package mapping p from equation 83:
// p = {((gw)s)h ↦ ((gw)s)e | g ∈ EG}
func buildWorkPackageMapping(guarantees []block.Guarantee) map[crypto.Hash]crypto.Hash {
	workPackages := make(map[crypto.Hash]crypto.Hash)
	for _, g := range guarantees {
		workPackages[g.WorkReport.WorkPackageSpecification.WorkPackageHash] =
			g.WorkReport.WorkPackageSpecification.SegmentRoot
	}
	return workPackages
}

// Input to UpdateSafroleState. Derived from the incoming block.
type SafroleInput struct {
	// Next timeslot.
	TimeSlot jamtime.Timeslot
	// Ticket extrinsic (E_T).
	Tickets []block.TicketProof
	// Y(Hv)
	Entropy crypto.BandersnatchOutputHash
}

func NewSafroleInputFromBlock(block block.Block) (SafroleInput, error) {
	entropy, err := bandersnatch.OutputHash(block.Header.VRFSignature)
	if err != nil {
		return SafroleInput{}, err
	}

	// TODO - might want to make a deep copy for ticket proofs and offenders
	// here, but should be ok since it's read only.
	return SafroleInput{
		TimeSlot: block.Header.TimeSlotIndex,
		Tickets:  block.Extrinsic.ET.TicketProofs,
		Entropy:  entropy,
	}, nil
}

// Output from UpdateSafroleState.
type SafroleOutput struct {
	// H_e
	EpochMark *block.EpochMarker
	// H_w
	WinningTicketMark *block.WinningTicketMarker

	// Entropies for use by downstream functions that might also use this output.
	TicketEntropy  crypto.Hash // n_2
	SealingEntropy crypto.Hash // n_3
}

// Validates then produces tickets from submitted ticket proofs.
// Implements equations 74-80 in the graypaper (v.0.4.5)
// ET ∈ D{r ∈ NN, p ∈ F̄[]γz⟨XT ⌢ η′2 r⟩}I  (74)
// |ET| ≤ K if m′ < Y                        (75)
// n ≡ [{y ▸ Y(ip), r ▸ ir} S i <− ET]      (76)
// n = [xy __ x ∈ n]                         (77)
// {xy S x ∈ n} ⫰ {xy S x ∈ γa}             (78)
// γ′a ≡ [xy^^ x ∈ n ∪ {∅ if e′ > e, γa otherwise}]E  (79)
func calculateTickets(safstate safrole.State, entropyPool state.EntropyPool, ticketProofs []block.TicketProof) ([]block.Ticket, error) {
	// Equation 75: |ET| ≤ K if m′ < Y (v.0.4.5)
	if len(ticketProofs) > common.MaxTicketExtrinsicSize {
		return []block.Ticket{}, errors.New("too many tickets")
	}

	ringVerifier, err := safstate.NextValidators.RingVerifier()
	defer ringVerifier.Free()
	if err != nil {
		return []block.Ticket{}, err
	}

	// Equation 78: {xy S x ∈ n} ⫰ {xy S x ∈ γa} (v.0.4.5)
	// Check for duplicate tickets in γ_a
	existingIds := make(map[crypto.BandersnatchOutputHash]struct{}, len(safstate.TicketAccumulator))
	for _, ticket := range safstate.TicketAccumulator {
		existingIds[ticket.Identifier] = struct{}{}
	}
	// Equations 74 and 76 (v.0.4.5)
	// ET ∈ D{r ∈ NN, p ∈ F̄[]γz⟨XT ⌢ η′2 r⟩}I
	// n ≡ [{y ▸ Y(ip), r ▸ ir} S i <− ET]
	tickets := make([]block.Ticket, len(ticketProofs))
	for i, tp := range ticketProofs {
		// Equation 6.29: r ∈ N_N (v.0.5.4)
		if tp.EntryIndex >= common.MaxTicketAttempts {
			return []block.Ticket{}, errors.New("bad ticket attempt")
		}

		// Validate the ring signature. VrfInputData is X_t ⌢ η_2′ ++ r. Equation 74. (v.0.4.5)
		vrfInputData := append([]byte(state.TicketSealContext), entropyPool[2][:]...)
		vrfInputData = append(vrfInputData, tp.EntryIndex)
		// This produces the output hash we need to construct the ticket further down.
		ok, outputHash := ringVerifier.Verify(vrfInputData, []byte{}, safstate.RingCommitment, tp.Proof)
		if !ok {
			return []block.Ticket{}, errors.New("bad ticket proof")
		}

		// Equation 78: {xy S x ∈ n} ⫰ {xy S x ∈ γa} (v.0.4.5)
		if _, exists := existingIds[outputHash]; exists {
			return []block.Ticket{}, errors.New("duplicate ticket")
		}

		// Equation 76: n ≡ [{y ▸ Y(ip), r ▸ ir} S i <− ET] (v.0.4.5)
		tickets[i] = block.Ticket{
			Identifier: outputHash,
			EntryIndex: tp.EntryIndex,
		}
	}

	// Equation 77: n = [xy __ x ∈ n] (v.0.4.5)
	// Verify tickets are ordered by identifier
	for i := 1; i < len(tickets); i++ {
		prevHash := tickets[i-1].Identifier
		currentHash := tickets[i].Identifier
		if bytes.Compare(prevHash[:], currentHash[:]) >= 0 {
			return []block.Ticket{}, errors.New("bad ticket order")
		}
	}

	return tickets, nil
}

// Implements section 6 of the graypaper.
// Updates all state associated with the SAFROLE protocol.
// Implements key equations (v.0.4.5)
// γ′k ≡ Φ(ι) if e′ > e                     (58)
// γ′s ≡ Z(γa) if e′ = e + 1 ∧ m ≥ Y ∧ |γa| = E
//
//	γs if e′ = e
//	F(η′2, κ′) otherwise                (69)
//
// He ≡ (η′1, [kb S k <− γ′k]) if e′ > e
//
//	∅ otherwise                          (72)
//
// Hw ≡ Z(γa) if e′ = e ∧ m < Y ≤ m′ ∧ |γa| = E
//
//	∅ otherwise                          (73)
func UpdateSafroleState(
	input SafroleInput,
	preTimeSlot jamtime.Timeslot,
	entropyPool state.EntropyPool,
	validatorState validator.ValidatorState,
	offenders []ed25519.PublicKey,
) (state.EntropyPool, validator.ValidatorState, SafroleOutput, error) {
	if input.TimeSlot <= preTimeSlot {
		return entropyPool, validatorState, SafroleOutput{}, errors.New("bad slot")
	}

	nextTimeSlot := input.TimeSlot

	// Equations 67, 68 (v.0.4.5)
	// η′0 ≡ H(η0 ⌢ Y(Hv))
	// (η′1, η′2, η′3) ≡ (η0, η1, η2) if e′ > e
	newEntropyPool, err := calculateNewEntropyPool(preTimeSlot, nextTimeSlot, input.Entropy, entropyPool)
	if err != nil {
		return entropyPool, validatorState, SafroleOutput{}, err
	}

	newValidatorState := validatorState
	output := SafroleOutput{
		TicketEntropy:  newEntropyPool[2],
		SealingEntropy: newEntropyPool[3],
	}

	epoch := nextTimeSlot.ToEpoch()   // e'
	preEpoch := preTimeSlot.ToEpoch() // e
	// |γ_a| = E, a condition of equation 73.
	ticketAccumulatorFull := len(validatorState.SafroleState.TicketAccumulator) == jamtime.TimeslotsPerEpoch

	// Note that this condition allows epochs to be skipped, e' > e, as in equations 58, 68, 72. (v.0.4.5)
	// We don't care about the timeslot, only the epoch.
	// Equation 58: (γ′k, κ′, λ′, γ′z) ≡ (Φ(ι), γk, κ, z) if e′ > e
	if epoch > preEpoch {
		// Equation 59: Φ(k) ≡ [0, 0, ...] if ke ∈ ψ′o (v.0.4.5)
		//                     k otherwise
		newValidatorState.SafroleState.NextValidators = validator.NullifyOffenders(validatorState.QueuedValidators, offenders)
		newValidatorState.CurrentValidators = validatorState.SafroleState.NextValidators
		newValidatorState.ArchivedValidators = validatorState.CurrentValidators

		// Calculate new ring commitment. (γ_z) . Apply the O function from equation 58.
		//  Equation 58: z = O([kb S k <− γ′k])
		ringCommitment, err := newValidatorState.SafroleState.NextValidators.RingCommitment()
		if err != nil {
			return entropyPool, validatorState, SafroleOutput{}, errors.New("unable to calculate ring commitment")
		}
		newValidatorState.SafroleState.RingCommitment = ringCommitment

		// Determine the sealing keys.  Standard way is to use
		// tickets as sealing keys, if we can't then fall back to selecting
		// bandersnatch validator keys for sealing randomly using past entropy.
		// Equation 69: γ′s ≡ Z(γa) if e′ = e + 1 ∧ m ≥ Y ∧ |γa| = E (v.0.4.5)
		//                    γs if e′ = e
		//                    F(η′2, κ′) otherwise
		if epoch == preEpoch+jamtime.Epoch(1) &&
			// m >= Y
			!preTimeSlot.IsTicketSubmissionPeriod() &&
			// |γ_a| = E
			ticketAccumulatorFull {
			// Use tickets for sealing keys. Apply the Z function on the ticket accumulator.
			sealingTickets := safrole.OutsideInSequence(newValidatorState.SafroleState.TicketAccumulator)
			newValidatorState.SafroleState.SealingKeySeries.Set(safrole.TicketsBodies(sealingTickets))
		} else {
			// Use bandersnatch keys for sealing keys.
			fallbackKeys, err := safrole.SelectFallbackKeys(newEntropyPool[2], newValidatorState.CurrentValidators)
			if err != nil {
				return entropyPool, validatorState, SafroleOutput{}, err
			}
			newValidatorState.SafroleState.SealingKeySeries.Set(fallbackKeys)
		}

		// Compute epoch marker (H_e).
		// Equation 6.27: He ≡ (η0, n1, [kb S k <− γ′k]) if e′ > e (v.0.5.4)
		output.EpochMark = &block.EpochMarker{
			Entropy:        entropyPool[0],
			TicketsEntropy: entropyPool[1],
		}
		for i, vd := range newValidatorState.SafroleState.NextValidators {
			output.EpochMark.Keys[i] = block.ValidatorKeys{
				Bandersnatch: vd.Bandersnatch,
				Ed25519:      vd.Ed25519,
			}
		}

		// Reset ticket accumulator. From equation 79.
		newValidatorState.SafroleState.TicketAccumulator = []block.Ticket{}
	}

	// Check if we need to generate the winning tickets marker.
	// // Equation 73: Hw ≡ Z(γa) if e′ = e ∧ m < Y ≤ m′ ∧ |γa| = E (v.0.4.5)
	if epoch == preEpoch &&
		nextTimeSlot.IsWinningTicketMarkerPeriod(preTimeSlot) &&
		ticketAccumulatorFull {
		// Apply the Z function to the ticket accumulator.
		winningTickets := safrole.OutsideInSequence(newValidatorState.SafroleState.TicketAccumulator)
		output.WinningTicketMark = (*block.WinningTicketMarker)(winningTickets)
	}

	// Process incoming tickets.  Check if we're still allowed to submit
	// tickets. An implication of equation 75. m' < Y to submit.
	if !nextTimeSlot.IsTicketSubmissionPeriod() && len(input.Tickets) > 0 {
		return entropyPool, validatorState, SafroleOutput{}, errors.New("unexpected ticket")
	}

	if len(input.Tickets) > 0 {
		// Validate ticket proofs and produce tickets. Tickets produced are n.
		// As in equation 76.
		tickets, err := calculateTickets(newValidatorState.SafroleState, newEntropyPool, input.Tickets)
		if err != nil {
			return entropyPool, validatorState, SafroleOutput{}, err
		}

		// Update the accumulator γ_a.
		// Equation 79: γ′a ≡ [xy^^ x ∈ n ∪ {∅ if e′ > e, γa otherwise}]E (v.0.4.5)
		// Combine existing and new tickets.
		accumulator := newValidatorState.SafroleState.TicketAccumulator
		allTickets := make([]block.Ticket, len(accumulator)+len(tickets))
		copy(allTickets, accumulator)
		copy(allTickets[len(accumulator):], tickets)

		// Resort by identifier.
		sort.Slice(allTickets, func(i, j int) bool {
			return bytes.Compare(allTickets[i].Identifier[:], allTickets[j].Identifier[:]) < 0
		})

		// Drop older tickets, limiting the accumulator to |E|.
		if len(allTickets) > jamtime.TimeslotsPerEpoch {
			allTickets = allTickets[:jamtime.TimeslotsPerEpoch]
		}

		// Ensure all incoming tickets exist in the accumulator. No useless
		// tickets are allowed. Equation 6.35: n ⊆ γ′a (v.0.5.4)
		existingIds := make(map[crypto.BandersnatchOutputHash]struct{}, len(allTickets))
		for _, ticket := range allTickets {
			existingIds[ticket.Identifier] = struct{}{}
		}
		for _, ticket := range tickets {
			if _, ok := existingIds[ticket.Identifier]; !ok {
				return entropyPool, validatorState, SafroleOutput{}, errors.New("useless ticket")
			}
		}
		newValidatorState.SafroleState.TicketAccumulator = allTickets
	}

	return newEntropyPool, newValidatorState, output, nil
}

// Implements equations 67 and 68 from the graypaper. (v.0.4.5)
// The entropyInput is assumed to be bandersnatch output hash from the block vrf siganture, Y(Hv).
// The entryPool is defined as equation 66.
// Calculates η′0 ≡ H(η0 ⌢ Y(Hv)) every slot, and rotates the entropies on epoch change.
func calculateNewEntropyPool(currentTimeslot jamtime.Timeslot, newTimeslot jamtime.Timeslot, entropyInput crypto.BandersnatchOutputHash, entropyPool state.EntropyPool) (state.EntropyPool, error) {
	newEntropyPool := entropyPool

	if newTimeslot.ToEpoch() > currentTimeslot.ToEpoch() {
		newEntropyPool = rotateEntropyPool(entropyPool)
	}

	newEntropyPool[0] = crypto.HashData(append(entropyPool[0][:], entropyInput[:]...))
	return newEntropyPool, nil
}

func rotateEntropyPool(pool state.EntropyPool) state.EntropyPool {
	pool[3] = pool[2]
	pool[2] = pool[1]
	pool[1] = pool[0]
	return pool
}

// CalculateNewCoreAuthorizations implements equation 4.19: α' ≺ (H, EG, φ', α) . Graypaper 0.5.4
func CalculateNewCoreAuthorizations(header block.Header, guarantees block.GuaranteesExtrinsic, pendingAuthorizations state.PendingAuthorizersQueues, currentAuthorizations state.CoreAuthorizersPool) state.CoreAuthorizersPool {
	var newCoreAuthorizations state.CoreAuthorizersPool

	// For each core
	for c := uint16(0); c < common.TotalNumberOfCores; c++ {
		// Start with the existing authorizations for this core
		newAuths := make([]crypto.Hash, len(currentAuthorizations[c]))
		copy(newAuths, currentAuthorizations[c])

		// Track whether a guarantee's authorizer removal has occurred
		guaranteeAuthorizerRemoved := false

		// F(c) - Remove authorizer if it was used in a guarantee for this core. 8.3 Graypaper 0.6.2
		for _, guarantee := range guarantees.Guarantees {
			if guarantee.WorkReport.CoreIndex == c {
				// Remove the used authorizer from the list
				newAuths = removeAuthorizer(newAuths, guarantee.WorkReport.AuthorizerHash)
				guaranteeAuthorizerRemoved = true
			}
		}

		// If no guarantee was found for this core, then left-shift the authorizers (remove the first element)
		if !guaranteeAuthorizerRemoved && len(newAuths) > 0 {
			newAuths = newAuths[1:]
		}

		// Get new authorizer from the queue based on current timeslot
		// φ'[c][Ht]↺O - Get authorizer from queue, wrapping around queue size
		queueIndex := header.TimeSlotIndex % state.PendingAuthorizersQueueSize
		newAuthorizer := pendingAuthorizations[c][queueIndex]

		// Only add new authorizer if it's not empty
		if newAuthorizer != (crypto.Hash{}) {
			// ← Append new authorizer maintaining max size O
			newAuths = appendAuthorizerLimited(newAuths, newAuthorizer, state.MaxAuthorizersPerCore)
		}

		// Store the new authorizations for this core
		newCoreAuthorizations[c] = newAuths
	}

	return newCoreAuthorizations
}

// removeAuthorizer removes an authorizer from a list while maintaining order
//
//lint:ignore U1000
func removeAuthorizer(auths []crypto.Hash, toRemove crypto.Hash) []crypto.Hash {
	for i := 0; i < len(auths); i++ {
		if auths[i] == toRemove {
			// Remove by shifting remaining elements left
			copy(auths[i:], auths[i+1:])
			return auths[:len(auths)-1]
		}
	}
	return auths
}

// appendAuthorizerLimited appends a new authorizer while maintaining max size limit
// This implements the "←" (append limited) operator from the paper
func appendAuthorizerLimited(auths []crypto.Hash, newAuth crypto.Hash, maxSize int) []crypto.Hash {
	// If at max size, remove oldest (leftmost) element
	if len(auths) >= maxSize {
		copy(auths, auths[1:])
		auths = auths[:len(auths)-1]
	}

	// Append new authorizer
	return append(auths, newAuth)
}

// addUniqueHash adds a hash to a slice if it's not already present
func addUniqueHash(slice []crypto.Hash, hash crypto.Hash) []crypto.Hash {
	for _, v := range slice {
		if v == hash {
			return slice
		}
	}
	return append(slice, hash)
}

// addUniqueEdPubKey adds a public key to a slice if it's not already present
func addUniqueEdPubKey(slice []ed25519.PublicKey, key ed25519.PublicKey) []ed25519.PublicKey {
	for _, v := range slice {
		if bytes.Equal(v, key) {
			return slice
		}
	}
	return append(slice, key)
}

// calculateNewJudgements Equation 23: ψ′ ≺ (ED, ψ)
// Equations 112-115:(v0.4.5)
// ψ'g ≡ ψg ∪ {r | {r, ⌊2/3V⌋ + 1} ∈ V}
// ψ'b ≡ ψb ∪ {r | {r, 0} ∈ V}
// ψ'w ≡ ψw ∪ {r | {r, ⌊1/3V⌋} ∈ V}
// ψ'o ≡ ψo ∪ {k | (r, k, s) ∈ c} ∪ {k | (r, v, k, s) ∈ f}
func CalculateNewJudgements(priorTimeslot jamtime.Timeslot, disputes block.DisputeExtrinsic, stateJudgements state.Judgements, validators validator.ValidatorState) (state.Judgements, error) {
	if err := verifySortedUnique(disputes); err != nil {
		return stateJudgements, err
	}

	if err := verifyAllSignatures(priorTimeslot, disputes, validators); err != nil {
		return stateJudgements, err
	}

	if err := verifyNotAlreadyOffending(disputes.Faults, stateJudgements.OffendingValidators); err != nil {
		return stateJudgements, err
	}

	if err := verifyNotAlreadyJudged(disputes.Verdicts, stateJudgements); err != nil {
		return stateJudgements, err
	}

	newJudgements := copyJudgements(stateJudgements)

	if err := verifyFaults(disputes.Faults, disputes.Verdicts, stateJudgements.OffendingValidators); err != nil {
		return stateJudgements, err
	}

	if err := processVerdicts(disputes, &newJudgements); err != nil {
		return stateJudgements, err
	}

	if err := processCulprits(disputes.Culprits, disputes.Verdicts, &newJudgements); err != nil {
		return stateJudgements, err
	}

	return newJudgements, nil
}

// Equation 101:(v0.4.5)
// ∀(r, k, s) ∈ c : ⋀{r ∈ ψ'b, k ∈ k, s ∈ Ek⟨XG ⌢ r⟩}
func verifyNotAlreadyOffending(faults []block.Fault, offendingValidators []ed25519.PublicKey) error {
	for _, fault := range faults {
		if containsKey(offendingValidators, fault.ValidatorEd25519PublicKey) {
			return errors.New("offender already reported")
		}
	}
	return nil
}

// Equations 103, 104, 106:(v0.4.5)
// v = [r __ {r, a, j} ∈ v]  (Verdicts must be ordered by report hash)
// c = [k __ {r, k, s} ∈ c]  (Culprits must be ordered by validator key)
// f = [k __ {r, v, k, s} ∈ f]  (Faults must be ordered by validator key)
// ∀(r, a, j) ∈ v : j = [i __ {v, i, s} ∈ j]  (Judgments within verdicts must be ordered by validator index)
func verifyNotAlreadyJudged(verdicts []block.Verdict, stateJudgements state.Judgements) error {
	for _, verdict := range verdicts {
		reportHash := verdict.ReportHash
		if contains(stateJudgements.GoodWorkReports, reportHash) ||
			contains(stateJudgements.BadWorkReports, reportHash) ||
			contains(stateJudgements.WonkyWorkReports, reportHash) {
			return errors.New("already judged")
		}
	}
	return nil
}

func copyJudgements(stateJudgements state.Judgements) state.Judgements {
	newJudgements := state.Judgements{
		BadWorkReports:      make([]crypto.Hash, len(stateJudgements.BadWorkReports)),
		GoodWorkReports:     make([]crypto.Hash, len(stateJudgements.GoodWorkReports)),
		WonkyWorkReports:    make([]crypto.Hash, len(stateJudgements.WonkyWorkReports)),
		OffendingValidators: make([]ed25519.PublicKey, len(stateJudgements.OffendingValidators)),
	}

	copy(newJudgements.BadWorkReports, stateJudgements.BadWorkReports)
	copy(newJudgements.GoodWorkReports, stateJudgements.GoodWorkReports)
	copy(newJudgements.WonkyWorkReports, stateJudgements.WonkyWorkReports)
	copy(newJudgements.OffendingValidators, stateJudgements.OffendingValidators)

	return newJudgements
}

// Equations 109, 110, 111:(v0.4.5)
// ∀(r, ⌊2/3V⌋ + 1) ∈ V : ∃(r, ...) ∈ f  (For positive verdicts, must have corresponding fault)
// ∀(r, 0) ∈ V : |{(r, ...) ∈ c}| ≥ 2  (For negative verdicts, must have at least 2 culprits)
//
//	∀c ∈ NC : ρ†[c] = {
//	    ∅ if {(H(ρ[c]w), t) ∈ V, t < ⌊2/3V⌋}
//	    ρ[c] otherwise
//	}
func processVerdicts(disputes block.DisputeExtrinsic, newJudgements *state.Judgements) error {
	const V = common.NumberOfValidators // Total number of validators
	twoThirdsPlusOne := (2 * V / 3) + 1 // ⌊2/3V⌋ + 1
	oneThird := V / 3                   // ⌊1/3V⌋

	for _, verdict := range disputes.Verdicts {
		positiveJudgments := block.CountPositiveJudgments(verdict.Judgements)

		switch positiveJudgments {
		case twoThirdsPlusOne:
			if err := processPositiveVerdict(verdict, disputes.Faults, newJudgements); err != nil {
				return err
			}

		case 0:
			if err := processNegativeVerdict(verdict, disputes.Culprits, newJudgements); err != nil {
				return err
			}

		case oneThird:
			processWonkyVerdict(verdict, newJudgements)

		default:
			return fmt.Errorf("bad vote split")
		}
	}

	return nil
}

// Equations 109, 110:(v0.4.5)
// ∀(r, ⌊2/3V⌋ + 1) ∈ V : ∃(r, ...) ∈ f
func processPositiveVerdict(verdict block.Verdict, faults []block.Fault, newJudgements *state.Judgements) error {
	validFaults := 0
	for _, fault := range faults {
		if fault.ReportHash != verdict.ReportHash || fault.IsValid {
			continue
		}
		validFaults++
		if !containsKey(newJudgements.OffendingValidators, fault.ValidatorEd25519PublicKey) {
			newJudgements.OffendingValidators = append(newJudgements.OffendingValidators, fault.ValidatorEd25519PublicKey)
		}
	}

	if validFaults == 0 {
		return errors.New("not enough faults")
	}

	newJudgements.GoodWorkReports = append(newJudgements.GoodWorkReports, verdict.ReportHash)
	return nil
}

// Related to Equation 110:(v0.4.5)
// ∀(r, 0) ∈ V : |{(r, ...) ∈ c}| ≥ 2
func processNegativeVerdict(verdict block.Verdict, culprits []block.Culprit, newJudgements *state.Judgements) error {
	if len(culprits) < 2 {
		return errors.New("not enough culprits")
	}
	newJudgements.BadWorkReports = append(newJudgements.BadWorkReports, verdict.ReportHash)
	return nil
}

// Related to Equation 114:(v0.4.5)
// ψ'w ≡ ψw ∪ {r | {r, ⌊1/3V⌋} ∈ V}
func processWonkyVerdict(verdict block.Verdict, newJudgements *state.Judgements) {
	newJudgements.WonkyWorkReports = append(newJudgements.WonkyWorkReports, verdict.ReportHash)
}

// Equations 101, 102, 104, 105: (v0.4.5)
// c = [k __ {r, k, s} ∈ c]  (Culprits must be ordered)
//
//	∀(r, k, s) ∈ c : ⋀{
//	    r ∈ ψ'b,  (Report must be in bad reports)
//	    k ∈ k,    (Key must be valid validator)
//	    s ∈ Ek⟨XG ⌢ r⟩  (Signature must be valid)
//	}
//
//	∀(r, v, k, s) ∈ f : ⋀{
//	    r ∈ ψ'b ⇔ r ∉ ψ'g ⇔ v,
//	    k ∈ k,
//	    s ∈ Ek⟨Xv ⌢ r⟩
//	}
//
// {r | {r, a, j} ∈ v} ⫰ ψg ∪ ψb ∪ ψw  (Reports must not have been previously judged)
func processCulprits(culprits []block.Culprit, verdicts []block.Verdict, newJudgements *state.Judgements) error {
	for _, culprit := range culprits {
		// Find corresponding verdict
		var allNegative bool
		for _, verdict := range verdicts {
			if verdict.ReportHash == culprit.ReportHash {
				// Check if all votes are false
				positiveJudgments := block.CountPositiveJudgments(verdict.Judgements)
				if positiveJudgments > 0 {
					return errors.New("bad vote split")
				}
				allNegative = true
				break
			}
		}
		if !allNegative {
			return errors.New("culprits verdict not bad")
		}
	}

	// Process culprits
	if err := verifyCulprits(culprits, newJudgements.BadWorkReports, newJudgements.OffendingValidators); err != nil {
		return err
	}

	for _, culprit := range culprits {
		if !containsKey(newJudgements.OffendingValidators, culprit.ValidatorEd25519PublicKey) {
			newJudgements.OffendingValidators = append(newJudgements.OffendingValidators, culprit.ValidatorEd25519PublicKey)
		}
	}

	return nil
}

// Equations 103, 104, 106:
// v = [r __ {r, a, j} ∈ v]  (Verdicts must be ordered by report hash)
// c = [k __ {r, k, s} ∈ c]  (Faults must be ordered by validator key)
// f = [k __ {r, v, k, s} ∈ f]  (Faults must be ordered by validator key)
// ∀(r, a, j) ∈ v : j = [i __ {v, i, s} ∈ j]  (Judgments within verdicts must be ordered by validator index)
func verifySortedUnique(disputes block.DisputeExtrinsic) error {
	// Check faults are sorted unique
	for i := 1; i < len(disputes.Faults); i++ {
		if bytes.Compare(disputes.Faults[i-1].ValidatorEd25519PublicKey, disputes.Faults[i].ValidatorEd25519PublicKey) >= 0 {
			return errors.New("faults not sorted unique")
		}
	}

	// Check verdicts are sorted unique
	for i := 1; i < len(disputes.Verdicts); i++ {
		if bytes.Compare(disputes.Verdicts[i-1].ReportHash[:], disputes.Verdicts[i].ReportHash[:]) >= 0 {
			return errors.New("verdicts not sorted unique")
		}
	}

	// Check judgements within verdicts are sorted unique
	for _, verdict := range disputes.Verdicts {
		for i := 1; i < len(verdict.Judgements); i++ {
			if verdict.Judgements[i-1].ValidatorIndex >= verdict.Judgements[i].ValidatorIndex {
				return errors.New("judgements not sorted unique")
			}
		}
	}

	return nil
}

// Related to Equation 99:(v0.4.5)
// ∀(r, a, j) ∈ v, ∀(v, i, s) ∈ j : s ∈ Ek[i]e⟨Xv ⌢ r⟩
func verifyAllSignatures(newTimeslot jamtime.Timeslot, disputes block.DisputeExtrinsic, validators validator.ValidatorState) error {
	// Verify verdict signatures
	for _, verdict := range disputes.Verdicts {
		if err := verifyVerdictSignatures(newTimeslot, verdict, validators.CurrentValidators, validators.ArchivedValidators); err != nil {
			return err
		}
	}

	// Verify culprit signatures
	for _, culprit := range disputes.Culprits {
		// Check if the key is in the validator set
		if !isValidatorKeyInCurrentOrPrevEpoch(culprit.ValidatorEd25519PublicKey,
			validators.CurrentValidators,
			validators.ArchivedValidators) {
			return errors.New("bad guarantor key")
		}
		message := append([]byte(state.SignatureContextGuarantee), culprit.ReportHash[:]...)
		if !ed25519.Verify(culprit.ValidatorEd25519PublicKey, message, culprit.Signature[:]) {
			return errors.New("bad signature")
		}
	}

	// Verify fault signatures
	for _, fault := range disputes.Faults {
		// Check if the key is in the validator set
		if !isValidatorKeyInCurrentOrPrevEpoch(fault.ValidatorEd25519PublicKey,
			validators.CurrentValidators,
			validators.ArchivedValidators) {
			return errors.New("bad auditor key")
		}
		context := state.SignatureContextValid
		if !fault.IsValid {
			context = state.SignatureContextInvalid
		}
		message := append([]byte(context), fault.ReportHash[:]...)
		if !ed25519.Verify(fault.ValidatorEd25519PublicKey, message, fault.Signature[:]) {
			return errors.New("bad signature")
		}
	}

	return nil
}

// Related to Equation 99:(v0.4.5)
// ∀(r, a, j) ∈ v, ∀(v, i, s) ∈ j :
// s ∈ Ek[i]e⟨Xv ⌢ r⟩ where k = κ if a = ⌊τ/E⌋, λ otherwise
func verifyVerdictSignatures(newTimeslot jamtime.Timeslot, verdict block.Verdict, currentValidators, archivedValidators safrole.ValidatorsData) error {
	currentEpoch := uint32(newTimeslot.ToEpoch())
	validatorSet := currentValidators
	if verdict.EpochIndex != currentEpoch {
		validatorSet = archivedValidators
	}

	// Verify signatures before checking age
	for _, judgment := range verdict.Judgements {
		if judgment.ValidatorIndex >= uint16(len(validatorSet)) {
			return errors.New("invalid validator index")
		}

		context := state.SignatureContextValid
		if !judgment.IsValid {
			context = state.SignatureContextInvalid
		}

		message := append([]byte(context), verdict.ReportHash[:]...)

		if !ed25519.Verify(validatorSet[judgment.ValidatorIndex].Ed25519, message, judgment.Signature[:]) {
			return errors.New("bad signature")
		}
	}
	// Age checks come after signature verification
	if verdict.EpochIndex > currentEpoch {
		return errors.New("bad judgement age")
	}
	if currentEpoch-verdict.EpochIndex > 1 {
		return errors.New("bad judgement age")
	}

	return nil
}

// Related to Equations 101, 102:(v0.4.5)
// ∀(r, k, s) ∈ c : ⋀{r ∈ ψ'b, k ∈ k, s ∈ Ek⟨XG ⌢ r⟩}
// ∀(r, v, k, s) ∈ f : ⋀{r ∈ ψ'b ⇔ r ∉ ψ'g ⇔ v, k ∈ k, s ∈ Ek⟨Xv ⌢ r⟩}
func verifyCulprits(culprits []block.Culprit, badReports []crypto.Hash, offendingValidators []ed25519.PublicKey) error {
	for i := 1; i < len(culprits); i++ {
		if bytes.Compare(culprits[i-1].ValidatorEd25519PublicKey, culprits[i].ValidatorEd25519PublicKey) >= 0 {
			return errors.New("culprits not sorted unique")
		}
	}
	for _, culprit := range culprits {
		// Verify guarantee signature
		message := append([]byte(state.SignatureContextGuarantee), culprit.ReportHash[:]...)
		if !ed25519.Verify(culprit.ValidatorEd25519PublicKey, message, culprit.Signature[:]) {
			return errors.New("bad signature")
		}
		// Must be in bad reports
		if !contains(badReports, culprit.ReportHash) {
			return errors.New("culprits verdict not bad")
		}

		// Must not already be in offending validators
		if containsKey(offendingValidators, culprit.ValidatorEd25519PublicKey) {
			return errors.New("offender already reported")
		}
	}
	return nil
}

// Related to Equations 101, 102:(v0.4.5)
// ∀(r, k, s) ∈ c : ⋀{r ∈ ψ'b, k ∈ k, s ∈ Ek⟨XG ⌢ r⟩}
// ∀(r, v, k, s) ∈ f : ⋀{r ∈ ψ'b ⇔ r ∉ ψ'g ⇔ v, k ∈ k, s ∈ Ek⟨Xv ⌢ r⟩}
func verifyFaults(faults []block.Fault, verdicts []block.Verdict, offendingValidators []ed25519.PublicKey) error {
	for _, fault := range faults {
		// Find corresponding verdict
		var allPositive bool
		for _, verdict := range verdicts {
			if verdict.ReportHash == fault.ReportHash {
				positiveJudgments := block.CountPositiveJudgments(verdict.Judgements)
				allPositive = positiveJudgments == len(verdict.Judgements)
				break
			}
		}

		// Fault vote should be opposite to verdict
		// If verdict is all positive, fault vote should be false
		// If verdict is all negative, fault vote should be true
		if fault.IsValid == allPositive {
			return errors.New("fault verdict wrong")
		}

		// Check that validator isn't already offending
		if containsKey(offendingValidators, fault.ValidatorEd25519PublicKey) {
			return errors.New("offender already reported")
		}

		// Verify signature
		context := state.SignatureContextValid
		if !fault.IsValid {
			context = state.SignatureContextInvalid
		}
		message := append([]byte(context), fault.ReportHash[:]...)
		if !ed25519.Verify(fault.ValidatorEd25519PublicKey, message, fault.Signature[:]) {
			return errors.New("bad signature")
		}
	}
	return nil
}

func isValidatorKeyInCurrentOrPrevEpoch(key ed25519.PublicKey, currentValidators, archivedValidators safrole.ValidatorsData) bool {
	// Check in current validators
	for _, validator := range currentValidators {
		if bytes.Equal(validator.Ed25519, key) {
			return true
		}
	}
	// Check in archived validators
	for _, validator := range archivedValidators {
		if bytes.Equal(validator.Ed25519, key) {
			return true
		}
	}
	return false
}

func contains(slice []crypto.Hash, item crypto.Hash) bool {
	for _, hash := range slice {
		if hash == item {
			return true
		}
	}
	return false
}

func containsKey(slice []ed25519.PublicKey, key ed25519.PublicKey) bool {
	for _, k := range slice {
		if bytes.Equal(k, key) {
			return true
		}
	}
	return false
}

// CalculateNewCoreAssignments updates the core assignments based on new guarantees.
// This implements equation 27: ρ′ ≺ (EG, ρ‡, κ, τ′)
//
// It also implements part of equation 11.26 v0.6.2 regarding timeslot validation:
// R(⌊τ′/R⌋ - 1) ≤ t ≤ τ′
func CalculateNewCoreAssignments(
	guarantees block.GuaranteesExtrinsic,
	intermediateAssignments state.CoreAssignments,
	validatorState validator.ValidatorState,
	newTimeslot jamtime.Timeslot,
	entropyPool state.EntropyPool,
) (newAssignments state.CoreAssignments, reporters crypto.ED25519PublicKeySet, err error) {
	newAssignments = intermediateAssignments
	reporters = make(crypto.ED25519PublicKeySet)

	for _, guarantee := range guarantees.Guarantees {
		coreIndex := guarantee.WorkReport.CoreIndex
		log.Printf("Processing guarantee for core %d", coreIndex)

		// Check timeslot range: R(⌊τ′/R⌋ - 1) ≤ t ≤ τ′
		rotationIndex := uint32(newTimeslot / jamtime.ValidatorRotationPeriod)
		var previousRotationStart uint32
		if rotationIndex == 0 {
			previousRotationStart = 0
		} else {
			previousRotationStart = (rotationIndex - 1) * uint32(jamtime.ValidatorRotationPeriod)
		}

		if uint32(guarantee.Timeslot) < previousRotationStart ||
			guarantee.Timeslot > newTimeslot {
			return state.CoreAssignments{}, nil, ErrTimeslotOutOfRange
		}

		if isAssignmentValid(intermediateAssignments[coreIndex], newTimeslot) {
			var guaranteeReporters crypto.ED25519PublicKeySet
			guaranteeReporters, err := verifyGuaranteeCredentials(guarantee, validatorState, entropyPool, newTimeslot)
			if err != nil {
				log.Printf("Signature verification failed for core %d", guarantee.WorkReport.CoreIndex)
				return state.CoreAssignments{}, nil, err
			}
			for reporter := range guaranteeReporters {
				reporters[reporter] = struct{}{}
			}

			newAssignments[coreIndex] = &state.Assignment{
				WorkReport: &guarantee.WorkReport,
				Time:       newTimeslot,
			}
		}
	}

	return newAssignments, reporters, nil
}

// generateRefinementContextID serializes the RefinementContext and returns its SHA-256 hash as a hex string.
func generateRefinementContextID(context block.RefinementContext) (string, error) {
	serialized, err := jam.Marshal(context)
	if err != nil {
		return "", fmt.Errorf("failed to serialize RefinementContext: %w", err)
	}

	hash := sha256.Sum256(serialized)

	// Convert hash to a hex
	return fmt.Sprintf("%x", hash), nil
}

// computeWorkReportHash computes a SHA-256 hash of the WorkReport
func computeWorkReportHash(workReport block.WorkReport) (crypto.Hash, error) {
	serialized, err := jam.Marshal(workReport)
	if err != nil {
		return crypto.Hash{}, fmt.Errorf("failed to serialize WorkReport: %w", err)
	}
	hash := sha256.Sum256(serialized)

	return hash, nil
}

func ValidateExtrinsicGuarantees(
	header block.Header,
	currentState *state.State,
	guarantees block.GuaranteesExtrinsic,
	currentAssignment state.CoreAssignments,
	newTimeslot jamtime.Timeslot,
	chain *store.Chain,
) error {
	// [⋃ x∈β] K(x_p) ∪ [⋃ x∈ξ] x ∪ q ∪ a
	pastWorkPackages := make(map[crypto.Hash]struct{})

	// [⋃ x∈β] K(xp)
	recentBlockPrerequisites := make(map[crypto.Hash]crypto.Hash)

	for _, recentBlock := range currentState.RecentBlocks {
		for key, val := range recentBlock.WorkReportHashes {
			recentBlockPrerequisites[key] = val
			pastWorkPackages[key] = struct{}{}
		}
	}

	seenPackages := make(map[crypto.Hash]struct{})
	for _, guarantee := range guarantees.Guarantees {
		hash := guarantee.WorkReport.WorkPackageSpecification.WorkPackageHash
		if _, exists := seenPackages[hash]; exists {
			return fmt.Errorf("duplicate package")
		}
		if _, exists := pastWorkPackages[hash]; exists {
			return fmt.Errorf("duplicate package")
		}
		seenPackages[hash] = struct{}{}
	}

	for _, guarantee := range guarantees.Guarantees {
		if guarantee.Timeslot > header.TimeSlotIndex {
			return errors.New("future report slot")
		}

		for _, credential := range guarantee.Credentials {
			if int(credential.ValidatorIndex) >= len(currentState.ValidatorState.CurrentValidators) {
				return fmt.Errorf("bad validator index")
			}
		}

		for _, workResult := range guarantee.WorkReport.WorkResults {
			// validate service ID exist
			if _, exists := currentState.Services[workResult.ServiceId]; !exists {
				return errors.New("bad service id")
			}
			// ∀w ∈ w, ∀r ∈ wr ∶ rc = δ[rs]c (eq. 11.41 0.5.0)
			if workResult.ServiceHashCode != currentState.Services[workResult.ServiceId].CodeHash {
				return errors.New("bad code hash")
			}
		}

		// Validate core index is within bounds based on auth pools length
		if int(guarantee.WorkReport.CoreIndex) >= len(currentState.CoreAuthorizersPool) {
			return errors.New("bad core index")
		}

		// Size check for Work Report output
		if !guarantee.WorkReport.OutputSizeIsValid() {
			return errors.New("work report too big")
		}

		// Verify authorizer exists in the core's authorization pool
		authFound := false
		for _, auth := range currentState.CoreAuthorizersPool[guarantee.WorkReport.CoreIndex] {
			if auth == guarantee.WorkReport.AuthorizerHash {
				authFound = true
				break
			}
		}
		if !authFound {
			return errors.New("core unauthorized")
		}

		// check if cores are already engaged
		coreIndex := guarantee.WorkReport.CoreIndex
		if !isAssignmentValid(currentAssignment[coreIndex], newTimeslot) {
			return errors.New("core engaged")
		}

	}

	contexts := make(map[string]struct{})
	extrinsicWorkPackages := make(map[crypto.Hash]crypto.Hash)

	prerequisitePackageHashes := make(map[crypto.Hash]struct{})

	for _, guarantee := range guarantees.Guarantees {
		context := guarantee.WorkReport.RefinementContext

		// Generate a unique ID for the context
		contextID, err := generateRefinementContextID(context)
		if err != nil {
			return fmt.Errorf("failed to generate RefinementContextID: %w", err)
		}

		contexts[contextID] = struct{}{}
		extrinsicWorkPackages[guarantee.WorkReport.WorkPackageSpecification.WorkPackageHash] = guarantee.WorkReport.WorkPackageSpecification.SegmentRoot
		// ∀w ∈ w ∶ [∑ r∈wr] (rg) ≤ GA ∧ ∀r ∈ wr ∶ rg ≥ δ[rs]g (eq. 11.29 0.5.0)
		totalGas := uint64(0)
		for _, r := range guarantee.WorkReport.WorkResults {
			if r.GasPrioritizationRatio < currentState.Services[r.ServiceId].GasLimitForAccumulator {
				return fmt.Errorf("service item gas too low")
			}
			totalGas += r.GasPrioritizationRatio
		}
		if totalGas > common.MaxAllocatedGasAccumulation {
			return fmt.Errorf("work report gas too high")
		}

		for key := range guarantee.WorkReport.SegmentRootLookup {
			prerequisitePackageHashes[key] = struct{}{}
		}

		// Check total dependencies. 11.3 GP 0.5.4
		totalDeps := len(guarantee.WorkReport.RefinementContext.PrerequisiteWorkPackage) +
			len(guarantee.WorkReport.SegmentRootLookup)
		if totalDeps > common.WorkReportMaxSumOfDependencies {
			return errors.New("too many dependencies")
		}

		for _, prereqHash := range context.PrerequisiteWorkPackage {
			prerequisitePackageHashes[prereqHash] = struct{}{}

			// let q = {(wx)p S q ∈ ϑ, w ∈ K(q)} (eq. 11.35 0.5.0)
			for _, workReportsAndDeps := range currentState.AccumulationQueue {
				for _, wd := range workReportsAndDeps {
					// Compare the hashes
					wdHash, err := computeWorkReportHash(wd.WorkReport)
					if err != nil {
						return fmt.Errorf("failed to compute WorkReport hash: %w", err)
					}
					currentGuaranteeHash, err := computeWorkReportHash(guarantee.WorkReport)
					if err != nil {
						return fmt.Errorf("failed to compute current WorkReport hash: %w", err)
					}
					if wdHash == currentGuaranteeHash {
						pastWorkPackages[prereqHash] = struct{}{}
					}
				}
			}
		}

		// let a = {((iw )x)p S i ∈ ρ, i ≠ ∅} (eq. 11.36 0.5.0)
		for _, ca := range currentState.CoreAssignments {
			if ca != nil && ca.WorkReport != nil {
				for _, prereqHash := range ca.WorkReport.RefinementContext.PrerequisiteWorkPackage {
					pastWorkPackages[prereqHash] = struct{}{}
				}
			}
		}
	}

	// |p| = |w| (eq. 11.31 0.5.0)
	if len(extrinsicWorkPackages) != len(guarantees.Guarantees) {
		return fmt.Errorf("cardinality of work-package hashes is not equal to the length of work-reports")
	}

	for _, guarantee := range guarantees.Guarantees {
		context := guarantee.WorkReport.RefinementContext
		contextID, err := generateRefinementContextID(context)
		if err != nil {
			return fmt.Errorf("failed to generate RefinementContextID: %w", err)
		}

		if _, exists := contexts[contextID]; !exists {
			return fmt.Errorf("context ID not found in contexts map")
		}

		// ∀x ∈ x ∶ ∃y ∈ β ∶ x_a = y_h ∧ x_s = y_s ∧ x_b = HK (EM (y_b)) (eq. 11.32 0.5.0)
		found, err := anchorBlockInRecentBlocks(context, currentState)
		if !found {
			return err
		}

		// ∀x ∈ x ∶ xt ≥ Ht − L (eq. 11.33 0.5.0)
		if context.LookupAnchor.Timeslot >= header.TimeSlotIndex-state.MaxTimeslotsForPreimage {
			return fmt.Errorf("lookup anchor block (timeslot %d) not within the last %d timeslots (current timeslot: %d)", context.LookupAnchor.Timeslot, state.MaxTimeslotsForPreimage, header.TimeSlotIndex)
		}

		// ∀x ∈ x ∶ ∃h ∈ A ∶ ht = xt ∧ H(h) = xl (eq. 11.34 0.5.0)
		_, err = chain.FindHeader(func(ancestor block.Header) bool {
			ancestorHash, err := ancestor.Hash()
			if err != nil {
				return false
			}
			return ancestor.TimeSlotIndex == context.LookupAnchor.Timeslot && ancestorHash == context.LookupAnchor.HeaderHash
		})
		if err != nil {
			return fmt.Errorf("no record of header found: %w", err)
		}
	}

	accHistoryPrerequisites := make(map[crypto.Hash]struct{})
	for _, hashSet := range currentState.AccumulationHistory {
		maps.Copy(accHistoryPrerequisites, hashSet)
	}

	// ∀p ∈ p, p ∉ [⋃ x∈β] K(x_p) ∪ [⋃ x∈ξ] x ∪ q ∪ a (eq. 11.37 0.5.0)
	for p := range extrinsicWorkPackages {
		if _, ok := pastWorkPackages[p]; ok {
			return fmt.Errorf("report work-package is the work-package of some other report made in the past")
		}
	}

	// p ∪ {x | x ∈ b_p, b ∈ β} (eq. 11.33, 11.39 0.5.0)
	extrinsicAndRecentWorkPackages := make(map[crypto.Hash]crypto.Hash)
	for k, v := range extrinsicWorkPackages {
		extrinsicAndRecentWorkPackages[k] = v
	}
	for k, v := range recentBlockPrerequisites {
		extrinsicAndRecentWorkPackages[k] = v
	}

	for _, guarantee := range guarantees.Guarantees {
		// ∀w ∈ w ∶ wl ⊆ p ∪ [⋃ b∈β] b_p (eq. 11.40 0.5.0)
		for lookupKey, lookupValue := range guarantee.WorkReport.SegmentRootLookup {
			if extrinsicAndRecentWorkPackages[lookupKey] != lookupValue {
				return fmt.Errorf("segment root lookup invalid")
			}
		}
	}

	// Add recent block work packages to the allowed set
	for _, block := range currentState.RecentBlocks {
		for hash := range block.WorkReportHashes {
			extrinsicWorkPackages[hash] = block.WorkReportHashes[hash]
		}
	}

	// ∀w ∈ w, ∀p ∈ (wx)p ∪ K(wl) ∶ p ∈ p ∪ {x S x ∈ K(bp), b ∈ β} (eq. 11.38 0.5.0)
	for p := range prerequisitePackageHashes {
		if _, ok := extrinsicWorkPackages[p]; !ok {
			return fmt.Errorf("dependency missing")
		}
	}

	if !isGuaranteesSortedByCoreIndex(guarantees.Guarantees) {
		return errors.New("out of order guarantee")
	}
	for _, guarantee := range guarantees.Guarantees {
		// ∀w ∈ w ∶ wl ⊆ p ∪ [⋃ b∈β] b_p (eq. 11.40 0.5.0)
		for lookupKey, lookupValue := range guarantee.WorkReport.SegmentRootLookup {
			if extrinsicAndRecentWorkPackages[lookupKey] != lookupValue {
				return fmt.Errorf("segment root lookup invalid")
			}
		}
		// Verify that credentials are ordered by validator index (equation 11.24 0.5.0)
		for i := 1; i < len(guarantee.Credentials); i++ {
			if guarantee.Credentials[i-1].ValidatorIndex >= guarantee.Credentials[i].ValidatorIndex {
				return errors.New("not sorted or unique guarantors")
			}
		}

		// Check each individual guarantee has at least 2 signatures:
		// From Graypaper 0.5.0: "With two guarantor signatures, the work-report may be distributed"
		if len(guarantee.Credentials) < 2 {
			return fmt.Errorf("insufficient guarantees")
		}

		err := verifyGuaranteeAge(guarantee, newTimeslot)
		if err != nil {
			return err
		}
	}

	return nil
}

// anchorBlockInRecentBlocks ∀x ∈ x ∶ ∃y ∈ β ∶ x_a = y_h ∧ x_s = ys ∧ xb = M_R (yb)) (11.34 v0.5.2)
func anchorBlockInRecentBlocks(context block.RefinementContext, currentState *state.State) (bool, error) {
	for _, y := range currentState.RecentBlocks {
		if context.Anchor.HeaderHash != y.HeaderHash {
			continue
		}

		// Found block but state root doesn't match
		if context.Anchor.PosteriorStateRoot != y.StateRoot {
			return false, fmt.Errorf("bad state root")
		}

		// Block found, check MMR
		mountainRange := mountain_ranges.New()
		beefyRoot := mountainRange.SuperPeak(y.AccumulationResultMMR, crypto.KeccakData)
		if context.Anchor.PosteriorBeefyRoot == beefyRoot {
			return true, nil
		}

		// Found block but beefy root doesn't match
		return false, fmt.Errorf("bad beefy mmr root")
	}
	// No matching block found
	return false, fmt.Errorf("anchor not recent")
}

// determineValidatorsAndDataForPermutation implements relevant data selection from equation 11.20 and 11.21 in GP 0.5.0:
// Equation 11.20:
//
//	G ≡ (P(η₂', τ'), Φ(κ'))
//
// Equation 11.21:
//
//	G* ≡ (P(e, τ' - R), Φ(k))
//	where (e,k) = {
//	  (η₂', κ') if ⌊(τ'-R)/E⌋ = ⌊τ'/E⌋
//	  (η₃', λ') otherwise
//	}
func determineValidatorsAndDataForPermutation(
	guaranteeTimeslot jamtime.Timeslot,
	currentTimeslot jamtime.Timeslot,
	entropyPool state.EntropyPool,
	currentValidators safrole.ValidatorsData,
	archivedValidators safrole.ValidatorsData,
) (safrole.ValidatorsData, crypto.Hash, jamtime.Timeslot) {
	currentRotation := currentTimeslot / jamtime.ValidatorRotationPeriod
	guaranteeRotation := guaranteeTimeslot / jamtime.ValidatorRotationPeriod

	var entropy crypto.Hash
	var timeslotForPermutation jamtime.Timeslot
	var validators safrole.ValidatorsData

	// G ≡ (P(η₂', τ'), Φ(κ')) for current rotation
	if guaranteeRotation == currentRotation {
		entropy = entropyPool[2]
		timeslotForPermutation = currentTimeslot
		validators = currentValidators
	} else {
		timeslotForPermutation = currentTimeslot - jamtime.ValidatorRotationPeriod
		currentEpochIndex := currentTimeslot / jamtime.TimeslotsPerEpoch
		prevEpochIndex := timeslotForPermutation / jamtime.TimeslotsPerEpoch

		// G* ≡ (P(e, τ' - R), Φ(k)) for previous rotation
		if currentEpochIndex == prevEpochIndex {
			entropy = entropyPool[2]
			validators = currentValidators
		} else {
			entropy = entropyPool[3]
			validators = archivedValidators
		}
	}

	return validators, entropy, timeslotForPermutation
}

// isGuaranteesSortedByCoreIndex checks if the guarantees are sorted by their core index
// in ascending order, implementing the ordering requirement from equation 137
// in the graypaper: EG = [(gw)c ^ g ∈ EG]
func isGuaranteesSortedByCoreIndex(guarantees []block.Guarantee) bool {
	if len(guarantees) <= 1 {
		return true
	}

	for i := 0; i < len(guarantees)-1; i++ {
		currentIndex := guarantees[i].WorkReport.CoreIndex
		nextIndex := guarantees[i+1].WorkReport.CoreIndex

		if currentIndex >= nextIndex {
			return false
		}
	}

	return true
}

// isAssignmentValid checks if a new assignment can be made for a core.
// This implements the condition from equation 142:
// ρ‡[wc] = ∅ ∨ Ht ≥ ρ‡[wc]t + U
func isAssignmentValid(currentAssignment *state.Assignment, newTimeslot jamtime.Timeslot) bool {
	return currentAssignment == nil || (currentAssignment.WorkReport == nil || isAssignmentStale(currentAssignment, newTimeslot))
}

func isAssignmentStale(currentAssignment *state.Assignment, newTimeslot jamtime.Timeslot) bool {
	return currentAssignment != nil && newTimeslot >= currentAssignment.Time+common.WorkReportTimeoutPeriod
}

func verifyGuaranteeAge(guarantee block.Guarantee, currentTimeslot jamtime.Timeslot) error {
	guaranteeRotation := guarantee.Timeslot / jamtime.ValidatorRotationPeriod
	currentRotation := currentTimeslot / jamtime.ValidatorRotationPeriod

	// Guarantee must not be from future timeslot
	if guarantee.Timeslot > currentTimeslot {
		return errors.New("guarantee from future")
	}

	// If in same rotation or previous, valid
	if currentRotation-guaranteeRotation <= 1 {
		return nil
	}

	// Otherwise invalid (too old)
	return errors.New("report epoch before last")
}

// verifyGuaranteeCredentials verifies the credentials of a guarantee.
//
//	Equation 11.24 0.5.0
func verifyGuaranteeCredentials(
	guarantee block.Guarantee,
	validatorState validator.ValidatorState,
	entropyPool state.EntropyPool,
	currentTimeslot jamtime.Timeslot,
) (crypto.ED25519PublicKeySet, error) {
	reporters := make(crypto.ED25519PublicKeySet)

	validators, entropy, timeslotForPermutation := determineValidatorsAndDataForPermutation(
		guarantee.Timeslot,
		currentTimeslot,
		entropyPool,
		validatorState.CurrentValidators,
		validatorState.ArchivedValidators,
	)

	coreAssignments, err := PermuteAssignments(entropy, timeslotForPermutation)
	if err != nil {
		return reporters, fmt.Errorf("failed to compute core assignments: %w", err)
	}

	log.Printf("Core assignments for timeslot %d: %v", timeslotForPermutation, coreAssignments)

	// Generate work report hash
	reportBytes, err := jam.Marshal(guarantee.WorkReport)
	if err != nil {
		return reporters, fmt.Errorf("failed to marshal work report: %w", err)
	}
	hashed := crypto.HashData(reportBytes)
	message := append([]byte(state.SignatureContextGuarantee), hashed[:]...)

	for _, credential := range guarantee.Credentials {

		if !isValidatorAssignedToCore(credential.ValidatorIndex,
			guarantee.WorkReport.CoreIndex, coreAssignments) {
			log.Printf("Validator %d not assigned to core %d",
				credential.ValidatorIndex, guarantee.WorkReport.CoreIndex)
			return reporters, ErrWrongAssignment
		}

		if credential.ValidatorIndex >= uint16(len(validators)) {
			return reporters, fmt.Errorf("invalid validator index %d", credential.ValidatorIndex)
		}

		validatorKey := validators[credential.ValidatorIndex].Ed25519
		if len(validatorKey) != ed25519.PublicKeySize {
			return reporters, fmt.Errorf("invalid validator key size for validator %d", credential.ValidatorIndex)
		}

		// Verify signature
		sigValid := ed25519.Verify(validatorKey, message, credential.Signature[:])
		if !sigValid {
			log.Printf("Invalid signature from validator %d", credential.ValidatorIndex)
			log.Printf("  Key: %x", validatorKey)
			log.Printf("  Signature: %x", credential.Signature[:])
			return reporters, ErrBadSignature
		}

		reporters.Add(validatorKey)
	}

	return reporters, nil
}

// isValidatorAssignedToCore checks if a validator is assigned to a specific core.
func isValidatorAssignedToCore(validatorIndex uint16, coreIndex uint16, coreAssignments []uint32) bool {
	if int(validatorIndex) >= len(coreAssignments) {
		return false
	}

	assigned := coreAssignments[validatorIndex] == uint32(coreIndex)
	if !assigned {
		log.Printf("Validator %d assigned to core %d but tried to sign for core %d",
			validatorIndex, coreAssignments[validatorIndex], coreIndex)
		return false
	}
	return assigned
}

// RotateSequence rotates the sequence by n positions modulo C.
// Implements Equation (11.18 v.0.5.0): R(c, n) ≡ [(x + n) mod C ∣ x ∈ shuffledSequence]
func RotateSequence(sequence []uint32, n uint32) []uint32 {
	rotated := make([]uint32, len(sequence))
	for i, x := range sequence {
		rotated[i] = (x + n) % uint32(common.TotalNumberOfCores)
	}
	return rotated
}

// PermuteAssignments generates the core assignments for validators.
// Implements Equation (11.20 v0.6.2): P(e, t) ≡ R(F([⌊C ⋅ i/V⌋ ∣i ∈ NV], e), ⌊t mod E/R⌋)
func PermuteAssignments(entropy crypto.Hash, timeslot jamtime.Timeslot) ([]uint32, error) {
	// [⌊C ⋅ i/V⌋ ∣i ∈ NV]
	coreIndices := make([]uint32, common.NumberOfValidators)
	for i := uint32(0); i < common.NumberOfValidators; i++ {
		coreIndices[i] = (uint32(common.TotalNumberOfCores) * i) / common.NumberOfValidators
	}

	// F([⌊C ⋅ i/V⌋ ∣i ∈ NV], e)
	shuffledSequence, err := common.DeterministicShuffle(coreIndices, entropy)
	if err != nil {
		return nil, err
	}

	// ⌊(t mod E) / R⌋
	rotationAmount := uint32(timeslot % jamtime.TimeslotsPerEpoch / jamtime.ValidatorRotationPeriod)

	// R(F([⌊C ⋅ i/V⌋ ∣i ∈ NV], e), ⌊(t mod E)/R⌋)
	rotatedSequence := RotateSequence(shuffledSequence, rotationAmount)

	return rotatedSequence, nil
}

// CalculateWorkReportsAndAccumulate implements equations. We pass W instead of W* because we also need WQ for
// updating the state queue.
// eq. 4.16: (ϑ′, ξ′, δ‡, χ′, ι′, φ′, θ′, I, X) ≺ (W*, ϑ, ξ, δ, χ, ι, φ, τ, τ′)
func CalculateWorkReportsAndAccumulate(header *block.Header, currentState *state.State, newTimeslot jamtime.Timeslot, workReports []block.WorkReport) (
	newAccumulationQueue state.AccumulationQueue,
	newAccumulationHistory state.AccumulationHistory,
	postAccumulationServiceState service.ServiceState,
	newPrivilegedServices service.PrivilegedServices,
	newValidatorKeys safrole.ValidatorsData,
	newPendingAuthorizersQueues state.PendingAuthorizersQueues,
	accumulationOutputLog ServiceHashPairs,
	accumulationStats AccumulationStats,
	transfersStats DeferredTransfersStats,
) {
	// W! ≡ [w S w <− W, |(w_x)p| = 0 ∧ wl = {}] (eq. 12.4)
	var immediatelyAccWorkReports []block.WorkReport
	var workReportWithDeps []state.WorkReportWithUnAccumulatedDependencies
	for _, workReport := range workReports {
		if len(workReport.RefinementContext.PrerequisiteWorkPackage) == 0 && len(workReport.SegmentRootLookup) == 0 {
			immediatelyAccWorkReports = append(immediatelyAccWorkReports, workReport)
		} else if len(workReport.RefinementContext.PrerequisiteWorkPackage) > 0 || len(workReport.SegmentRootLookup) != 0 {
			// |(w_x)p| > 0 ∨ wl ≠ {} (part of eq. 12.5)
			workReportWithDeps = append(workReportWithDeps, getWorkReportDependencies(workReport))
		}
	}

	// WQ ≡ E([D(w) | w <− W, |(w_x)p| > 0 ∨ wl ≠ {}], {ξ) (eq. 12.5)
	var queuedWorkReports = updateQueue(workReportWithDeps, flattenAccumulationHistory(currentState.AccumulationHistory))

	// let m = Ht mod E
	timeslotPerEpoch := header.TimeSlotIndex % jamtime.TimeslotsPerEpoch

	// q = E(⋃(ϑm...) ⌢ ⋃(ϑ...m) ⌢ WQ, P(W!)) (eq. 12.12)
	workReportsFromQueueDeps := updateQueue(
		slices.Concat(
			slices.Concat(currentState.AccumulationQueue[timeslotPerEpoch:]...), // ⋃(ϑm...)
			slices.Concat(currentState.AccumulationQueue[:timeslotPerEpoch]...), // ⋃(ϑ...m)
			queuedWorkReports, // WQ
		),
		getWorkPackageHashes(immediatelyAccWorkReports), // P(W!)
	)
	// W* ≡ W! ⌢ Q(q) (eq. 12.11)
	var accumulatableWorkReports = slices.Concat(immediatelyAccWorkReports, accumulationPriority(workReportsFromQueueDeps))

	privSvcGas := uint64(0)
	for _, gas := range currentState.PrivilegedServices.AmountOfGasPerServiceId {
		privSvcGas += gas
	}
	// let g = max(GT, GA ⋅ C + [∑ x∈V(χ_g)](x)) (eq. 12.20)
	gasLimit := max(service.TotalGasAccumulation, common.MaxAllocatedGasAccumulation*uint64(common.TotalNumberOfCores)+privSvcGas)

	// let (n, o, t, θ′, u) = ∆+(g, W∗, (χ, δ, ι, φ), χg) (eq. 12.22)
	accumulatedCount, newAccumulationState, transfers, accumulationOutputLog, gasPairs := NewAccumulator(currentState, header, newTimeslot).
		SequentialDelta(gasLimit, accumulatableWorkReports, state.AccumulationState{
			PrivilegedServices:       currentState.PrivilegedServices,
			ServiceState:             currentState.Services,
			ValidatorKeys:            currentState.ValidatorState.QueuedValidators,
			PendingAuthorizersQueues: currentState.PendingAuthorizersQueues,
		}, currentState.PrivilegedServices.AmountOfGasPerServiceId)

	// (χ′, δ†, ι′, φ′) ≡ o (eq. 12.23)
	intermediateServiceState := newAccumulationState.ServiceState
	newPrivilegedServices = newAccumulationState.PrivilegedServices
	newValidatorKeys = newAccumulationState.ValidatorKeys
	newPendingAuthorizersQueues = newAccumulationState.PendingAuthorizersQueues

	// Compute accumulation statistics

	// N(s) ≡ [r | w <− W*...n, r <− w_r, r_s = s] (eq. 12.26)
	accumulateCountBySvc := map[block.ServiceId]uint32{}
	for _, workReport := range accumulatableWorkReports[:accumulatedCount] {
		for _, result := range workReport.WorkResults {
			accumulateCountBySvc[result.ServiceId]++
		}
	}

	// I ≡ {s ↦([∑(s,u)∈u] (u), |N(s)|) | N(s) ≠ []} (eq. 12.25)
	accumulationStats = AccumulationStats{}
	for _, gp := range gasPairs {
		totalGas := accumulationStats[gp.ServiceId].AccumulateGasUsed
		totalGas += gp.Gas

		accumulateCount, ok := accumulateCountBySvc[gp.ServiceId]
		if ok {
			accumulationStats[gp.ServiceId] = AccumulationStatEntry{
				AccumulateGasUsed: totalGas,
				AccumulateCount:   accumulateCount,
			}
		}
	}

	// x  = {s ↦ ΨT(δ†, τ′, s, R(t, s)) | (s ↦ a) ∈ δ†} (eq. 12.28)
	// δ‡ ≡ {s ↦ a′ T (s ↦ (a, u)) ∈ x} (12.29)
	postAccumulationServiceState = make(service.ServiceState)

	// X ≡ {d ↦ (|R(t, d)|, u) | R(t, d) ≠ [], ∃a ∶ x[d] = (a, u)} (eq. 12.31)
	transfersStats = DeferredTransfersStats{}

	for serviceId := range intermediateServiceState {
		// R(t, d)
		receiverTransfers := transfersForReceiver(transfers, serviceId)

		newService, gasUsed := InvokePVMOnTransfer(
			intermediateServiceState,
			newTimeslot,
			serviceId,
			receiverTransfers,
		)

		// TODO uncomment when upgrading to v0.6.7
		//if _, ok := accumulationStats[serviceId]; !ok {
		//	newService.MostRecentAccumulationTimeslot = newTimeslot
		//}

		postAccumulationServiceState[serviceId] = newService

		// R(t, d) ≠ []
		if len(receiverTransfers) > 0 {
			transfersStats[serviceId] = DeferredTransfersStatEntry{
				OnTransfersCount:   uint32(len(receiverTransfers)),
				OnTransfersGasUsed: gasUsed,
			}
		}
	}

	// ξ′E−1 = P(W*...n) (eq. 12.25)
	// ∀i ∈ NE−1 ∶ ξ′i ≡ ξi+1 (eq. 12.26)
	newAccumulationHistory = state.AccumulationHistory(append(
		currentState.AccumulationHistory[1:],
		getWorkPackageHashes(accumulatableWorkReports[:accumulatedCount]),
	))

	// ξ′E−1
	lastAccumulation := newAccumulationHistory[jamtime.TimeslotsPerEpoch-1]

	// ∀i ∈ N_E (eq. 12.27)
	for i := range jamtime.TimeslotsPerEpoch {
		indexPerEpoch := mod(int(timeslotPerEpoch)-i, jamtime.TimeslotsPerEpoch)
		if i == 0 { // if i = 0
			// ϑ′↺m−i ≡ E(WQ, ξ′E−1)
			newAccumulationQueue[indexPerEpoch] = updateQueue(queuedWorkReports, lastAccumulation)
		} else if 1 <= i && jamtime.Timeslot(i) < newTimeslot-currentState.TimeslotIndex { // if 1 ≤ i < τ′ − τ
			// ϑ′↺m−i ≡ []
			newAccumulationQueue[indexPerEpoch] = nil
		} else if jamtime.Timeslot(i) >= newTimeslot-currentState.TimeslotIndex { // if i ≥ τ′ − τ
			// ϑ′↺m−i ≡ E(ϑ↺m−i, ξ′E−1)
			newAccumulationQueue[indexPerEpoch] = updateQueue(currentState.AccumulationQueue[indexPerEpoch], lastAccumulation)
		}
	}

	return
}

// accumulationPriority Q(r ⟦(W, {H})⟧) → ⟦W⟧ (eq. 12.8)
func accumulationPriority(workReportAndDeps []state.WorkReportWithUnAccumulatedDependencies) []block.WorkReport {
	var workReports []block.WorkReport
	for _, wd := range workReportAndDeps {
		if len(wd.Dependencies) == 0 {
			workReports = append(workReports, wd.WorkReport)
		}
	}

	if len(workReports) == 0 {
		return []block.WorkReport{}
	}

	return append(workReports, accumulationPriority(updateQueue(workReportAndDeps, getWorkPackageHashes(workReports)))...)
}

// getWorkReportDependencies D(w) ≡ (w, {(wx)p} ∪ K(wl)) (eq. 12.6)
func getWorkReportDependencies(workReport block.WorkReport) state.WorkReportWithUnAccumulatedDependencies {
	deps := make(map[crypto.Hash]struct{})
	for _, prereqHash := range workReport.RefinementContext.PrerequisiteWorkPackage {
		deps[prereqHash] = struct{}{}
	}
	for key := range workReport.SegmentRootLookup {
		deps[key] = struct{}{}
	}
	return state.WorkReportWithUnAccumulatedDependencies{
		WorkReport:   workReport,
		Dependencies: deps,
	}
}

// flattenAccumulationHistory {ξ ≡ x∈ξ ⋃(x) (eq. 12.2)
func flattenAccumulationHistory(accHistory state.AccumulationHistory) (hashes map[crypto.Hash]struct{}) {
	hashes = make(map[crypto.Hash]struct{})
	for _, epochHistory := range accHistory {
		maps.Copy(hashes, epochHistory)
	}
	return hashes
}

// updateQueue E(r ⟦(W, {H})⟧, x {H}) → ⟦(W, {H})⟧ (eq. 12.7)
func updateQueue(workRepAndDep []state.WorkReportWithUnAccumulatedDependencies, hashSet map[crypto.Hash]struct{}) []state.WorkReportWithUnAccumulatedDependencies {
	var newWorkRepsAndDeps []state.WorkReportWithUnAccumulatedDependencies
	for _, wd := range workRepAndDep {
		if _, ok := hashSet[wd.WorkReport.WorkPackageSpecification.WorkPackageHash]; !ok {
			dependencies := maps.Clone(wd.Dependencies)
			for hash := range hashSet {
				delete(dependencies, hash)
			}
			newWorkRepsAndDeps = append(newWorkRepsAndDeps, state.WorkReportWithUnAccumulatedDependencies{
				WorkReport:   wd.WorkReport,
				Dependencies: dependencies,
			})
		}
	}
	return newWorkRepsAndDeps
}

// P(w {W}) → {H} (eq. 12.9)
func getWorkPackageHashes(workReports []block.WorkReport) (hashes map[crypto.Hash]struct{}) {
	hashes = make(map[crypto.Hash]struct{})
	// {(ws)h S w ∈ w}
	for _, workReport := range workReports {
		hashes[workReport.WorkPackageSpecification.WorkPackageHash] = struct{}{}
	}
	return hashes
}

// transfersForReceiver R(t ⟦T⟧, d NS) → ⟦T⟧ (eq. 12.27)
func transfersForReceiver(transfers []service.DeferredTransfer, serviceId block.ServiceId) (transfersForReceiver []service.DeferredTransfer) {
	// [ t | t <− t, t_d = d ]
	for _, transfer := range transfers {
		if transfer.ReceiverServiceIndex == serviceId {
			transfersForReceiver = append(transfersForReceiver, transfer)
		}
	}

	// [ t | s <− N_S, t_s = s ]
	slices.SortStableFunc(transfersForReceiver, func(a, b service.DeferredTransfer) int {
		if a.SenderServiceIndex < b.SenderServiceIndex {
			return -1
		} else if a.SenderServiceIndex > b.SenderServiceIndex {
			return 1
		}
		return 0
	})
	return transfersForReceiver
}

// assuranceIsOrderedByValidatorIndex (126) ∀i ∈ {1 ... |E_A|} ∶ EA[i − 1]v < EA[i]v
func assuranceIsOrderedByValidatorIndex(assurances block.AssurancesExtrinsic) bool {
	return slices.IsSortedFunc(assurances, func(a, b block.Assurance) int {
		if a.ValidatorIndex > b.ValidatorIndex {
			return 1
		}
		return -1
	})
}

// CalculateIntermediateCoreFromAssurances implements equations
//
//	4.13: ρ‡ ≺ (EA, ρ†)
//	4.15: W* ≺ (EA, ρ†). Note there's a typo in the paper, which states ρ' but that isn't correct.
//
// It calculates the intermediate core assignments based on availability
// assurances, and also returns the set of now avaiable work reports. It also
// validates that the assurance extrinsic, checking signatures and that ordering
// is correct with no duplicates. Signatures should be checked using the prior
// state active validators, ie κ. (GP v0.6.5)
func CalculateIntermediateCoreFromAssurances(validators safrole.ValidatorsData, assignments state.CoreAssignments, header block.Header, assurances block.AssurancesExtrinsic) (state.CoreAssignments, []*block.WorkReport, error) {
	if err := validateAssurancesSignature(validators, header, assurances); err != nil {
		return assignments, nil, err
	}

	if !assuranceIsOrderedByValidatorIndex(assurances) {
		return assignments, nil, fmt.Errorf("not sorted or unique assurers")
	}

	return CalculateIntermediateCoreAssignments(assurances, assignments, header)
}

// validateAssurancesSignature (127) ∀a ∈ EA ∶ as ∈ Eκ′[av ]e ⟨XA ⌢ H(E(Hp, af ))⟩
func validateAssurancesSignature(validators safrole.ValidatorsData, header block.Header, assurances block.AssurancesExtrinsic) error {
	for _, assurance := range assurances {
		if int(assurance.ValidatorIndex) >= common.NumberOfValidators || validators[assurance.ValidatorIndex].IsEmpty() {
			return ErrBadValidatorIndex
		}
		// ∀a ∈ EA ∶ a_a = Hp (eq. 11.11)
		if assurance.Anchor != header.ParentHash {
			return ErrBadAttestationParent
		}
		var message []byte
		b, err := jam.Marshal(header.ParentHash)
		if err != nil {
			return fmt.Errorf("error encoding header parent hash %w", err)
		}
		message = append(message, b...)
		b, err = jam.Marshal(assurance.Bitfield)
		if err != nil {
			return fmt.Errorf("error encoding assurance bitfield %w", err)
		}
		message = append(message, b...)
		messageHash := crypto.HashData(message)
		if !ed25519.Verify(validators[assurance.ValidatorIndex].Ed25519, append([]byte(state.SignatureContextAvailable), messageHash[:]...), assurance.Signature[:]) {
			return ErrBadSignature
		}
	}
	return nil
}

// W ≡ [ ρ†[c]w | c <− N_C, ∑ [a∈E_A] a_f [c] > 2/3 V ]
func GetAvailableWorkReports(coreAssignments state.CoreAssignments) (workReports []block.WorkReport) {
	for _, c := range coreAssignments {
		if c != nil {
			workReports = append(workReports, *c.WorkReport)
		}
	}
	return workReports
}

// CalculateNewActivityStatistics updates activity statistics.
// It implements equation 4.20:
// π′ ≺ (EG, EP , EA, ET , τ, κ′, π, H, I, X)
// And the entire section 13.
// TODO complete service and core stats. For now we only support service stats
// for preimages, and no core stats yet.
func CalculateNewActivityStatistics(
	blk block.Block,
	prevTimeslot jamtime.Timeslot,
	activityStatistics validator.ActivityStatisticsState,
	reporters crypto.ED25519PublicKeySet,
	currValidators safrole.ValidatorsData,
	availableWorkReports []block.WorkReport,
	accumulationStats AccumulationStats,
	transferStats DeferredTransfersStats,
) validator.ActivityStatisticsState {
	current, last := CalculateNewValidatorStatistics(blk, prevTimeslot, activityStatistics.ValidatorsCurrent, activityStatistics.ValidatorsLast, reporters, currValidators)

	return validator.ActivityStatisticsState{
		ValidatorsCurrent: current,
		ValidatorsLast:    last,
		Cores:             CalculateNewCoreStatistics(blk, activityStatistics.Cores, availableWorkReports),
		Services:          CalculateNewServiceStatistics(blk, accumulationStats, transferStats),
	}
}

// CalculateNewValidatorStatistics updates validator statistics.
// It implements equations 13.3 - 13.5.
func CalculateNewValidatorStatistics(
	blk block.Block,
	prevTimeslot jamtime.Timeslot,
	validatorStatsCurrent, validatorStatsLast [common.NumberOfValidators]validator.ValidatorStatistics,
	reporters crypto.ED25519PublicKeySet,
	currValidators safrole.ValidatorsData,
) ([common.NumberOfValidators]validator.ValidatorStatistics, [common.NumberOfValidators]validator.ValidatorStatistics) { // (current, last)
	// Implements equations 13.3 - 13.4:
	// let e = ⌊τ/E⌋, e′ = ⌊τ′/E⌋
	// (a, π′₁) ≡ { (π₀, π₁) if e′ = e
	//              ([{0,...,[0,...]},...], π₀) otherwise
	if prevTimeslot.ToEpoch() != blk.Header.TimeSlotIndex.ToEpoch() {
		// Rotate statistics - completed stats become history, start fresh present stats
		validatorStatsLast = validatorStatsCurrent                                         // Move current to history
		validatorStatsCurrent = [common.NumberOfValidators]validator.ValidatorStatistics{} // Reset current
	}

	// Implements equation 13.5: ∀v ∈ NV
	for v := uint16(0); v < uint16(len(validatorStatsCurrent)); v++ {
		// π′₀[v]b ≡ a[v]b + (v = Hi)
		if v == blk.Header.BlockAuthorIndex {
			validatorStatsCurrent[v].NumOfBlocks++

			// π′₀[v]t ≡ a[v]t + {|ET| if v = Hi
			//                     0 otherwise
			validatorStatsCurrent[v].NumOfTickets += uint32(len(blk.Extrinsic.ET.TicketProofs))

			// π′₀[v]p ≡ a[v]p + {|EP| if v = Hi
			//                     0 otherwise
			validatorStatsCurrent[v].NumOfPreimages += uint32(len(blk.Extrinsic.EP))

			// π′₀[v]d ≡ a[v]d + {Σd∈EP|d| if v = Hi
			//                     0 otherwise
			for _, preimage := range blk.Extrinsic.EP {
				validatorStatsCurrent[v].NumOfBytesAllPreimages += uint32(len(preimage.Data))
			}
		}

		// π′₀[v]g ≡ a[v]g + (κ′v ∈ R)
		// Where R is the set of reporter keys defined in 11.26 0.6.5
		for reporter := range reporters {
			if !currValidators[v].IsEmpty() && slices.Equal(currValidators[v].Ed25519, reporter[:]) {
				validatorStatsCurrent[v].NumOfGuaranteedReports++
			}
		}

		// π′₀[v]a ≡ a[v]a + (∃a ∈ EA : av = v)
		for _, assurance := range blk.Extrinsic.EA {
			if assurance.ValidatorIndex == v {
				validatorStatsCurrent[v].NumOfAvailabilityAssurances++
			}
		}
	}

	return validatorStatsCurrent, validatorStatsLast
}

// CalculateNewCoreStatistics updates core statistics.
// It implements equations 13.8 - 13.10.
func CalculateNewCoreStatistics(
	blk block.Block,
	coreStats [common.TotalNumberOfCores]validator.CoreStatistics,
	availableReports []block.WorkReport, // W
) [common.TotalNumberOfCores]validator.CoreStatistics {
	newCoreStats := [common.TotalNumberOfCores]validator.CoreStatistics{}

	// Equation 13.9
	// ∑ r ∈wr,w ∈w, wc=c (ri, rx, rz , re, ru, b: (ws)l)
	for _, guarantee := range blk.Extrinsic.EG.Guarantees {
		workReport := guarantee.WorkReport
		coreIndex := workReport.CoreIndex
		for _, workResult := range workReport.WorkResults {

			newCoreStats[coreIndex].Imports += workResult.ImportsCount
			newCoreStats[coreIndex].Exports += workResult.ExportsCount
			newCoreStats[coreIndex].ExtrinsicCount += workResult.ExtrinsicCount
			newCoreStats[coreIndex].ExtrinsicSize += workResult.ExtrinsicSize
			newCoreStats[coreIndex].GasUsed += workResult.GasUsed
			// TODO this might be out of the loop, but the equation looks like it's done for each result.
			newCoreStats[coreIndex].BundleSize += workReport.WorkPackageSpecification.AuditableWorkBundleLength

		}

	}

	// Equation 13.10
	// ∑ w ∈W, wc=c (ws)_l + W_G⌈(ws)_n65/64⌉
	// 65/64 likely adds overhead for proofs which require one segment for every 64 segments.
	for _, workReport := range availableReports {
		coreIndex := workReport.CoreIndex

		l := workReport.WorkPackageSpecification.AuditableWorkBundleLength
		n := workReport.WorkPackageSpecification.SegmentCount
		var daLoad uint32 = l + (common.SizeOfSegment * uint32(math.Ceil(float64(n)*65/64)))

		newCoreStats[coreIndex].DALoad += daLoad
	}

	// Equation 13.8
	// ∑ a ∈EA a_f[c]
	for _, assurance := range blk.Extrinsic.EA {
		for _, coreIndex := range assurance.SetCoreIndexes() {
			newCoreStats[coreIndex].Popularity++
		}
	}

	return newCoreStats
}

// CalculateNewServiceStatistics updates service statistics.
// It implements equation 13.11 - 13.15.
// TODO complete service stats, for now this only supports preimage stats.
func CalculateNewServiceStatistics(
	blk block.Block,
	accumulationStats AccumulationStats,
	transferStats DeferredTransfersStats,
) validator.ServiceStatistics {
	newServiceStats := validator.ServiceStatistics{}

	// Equation 13.11
	for _, preimage := range blk.Extrinsic.EP {
		serviceID := block.ServiceId(preimage.ServiceIndex)
		record := newServiceStats[serviceID]

		// p: ∑ (s,p) ∈EP (1, |p|)
		record.ProvidedCount++
		record.ProvidedSize += uint32(len(preimage.Data))

		newServiceStats[serviceID] = record
	}

	// Equation 13.15
	// ∑ r ∈wr,w ∈w, wc=c (ri, rx, rz , re, ru, b: (ws)l)
	for _, guarantee := range blk.Extrinsic.EG.Guarantees {
		workReport := guarantee.WorkReport
		for _, workResult := range workReport.WorkResults {
			serviceID := block.ServiceId(workResult.ServiceId)
			record := newServiceStats[serviceID]

			record.Imports += uint32(workResult.ImportsCount)
			record.Exports += uint32(workResult.ExportsCount)
			record.ExtrinsicCount += uint32(workResult.ExtrinsicCount)
			record.ExtrinsicSize += uint32(workResult.ExtrinsicSize)
			record.RefinementCount += 1
			record.RefinementGasUsed += workResult.GasUsed

			newServiceStats[serviceID] = record
		}
	}

	// Equation 13.11
	// U(I[s], (0, 0))
	for serviceID, stat := range accumulationStats {
		record := newServiceStats[serviceID]

		record.AccumulateCount += stat.AccumulateCount
		record.AccumulateGasUsed += stat.AccumulateGasUsed

		newServiceStats[serviceID] = record
	}

	// Equation 13.11
	// U(X[s], (0, 0))
	for serviceID, stat := range transferStats {
		record := newServiceStats[serviceID]

		record.OnTransfersCount += stat.OnTransfersCount
		record.OnTransfersGasUsed += stat.OnTransfersGasUsed

		newServiceStats[serviceID] = record
	}

	return newServiceStats
}

// ServiceHashPairs B ≡ {(NS , H)} (eq. 12.15)
type ServiceHashPairs []state.ServiceHashPair

// ServiceGasPairs U ≡ ⟦(NS , NG)⟧
type ServiceGasPairs []ServiceGasPair

// AccumulationStats I ∈ D⟨NS →(NG, N)⟩ (eq. 12.24)
type AccumulationStats map[block.ServiceId]AccumulationStatEntry

type AccumulationStatEntry struct {
	AccumulateGasUsed uint64
	AccumulateCount   uint32
}

// DeferredTransfersStats X ∈ D⟨NS →(N, NG)⟩ (eq. 12.30)
type DeferredTransfersStats map[block.ServiceId]DeferredTransfersStatEntry

type DeferredTransfersStatEntry struct {
	OnTransfersCount   uint32
	OnTransfersGasUsed uint64
}

type ServiceGasPair struct {
	ServiceId block.ServiceId
	Gas       uint64
}

// SequentialDelta implements equation 12.16 (∆+(NG, ⟦W⟧, U, D⟨NS → NG⟩) → (N, U, ⟦T⟧, B, U))
func (a *Accumulator) SequentialDelta(
	gasLimit uint64,
	workReports []block.WorkReport,
	ctx state.AccumulationState,
	alwaysAccumulate map[block.ServiceId]uint64,
) (
	uint32,
	state.AccumulationState,
	[]service.DeferredTransfer,
	ServiceHashPairs,
	ServiceGasPairs,
) {
	// If no work reports, return early
	if len(workReports) == 0 {
		return 0, ctx, nil, ServiceHashPairs{}, ServiceGasPairs{}
	}

	// Calculate i = max(N|w|+1) : ∑w∈w...i∑r∈wr(rg) ≤ g
	maxReports := 0
	totalGas := uint64(0)

	// Sum up gas requirements until we exceed limit
	for i, report := range workReports {
		reportGas := uint64(0)
		for _, result := range report.WorkResults {
			reportGas += result.GasPrioritizationRatio
		}

		if totalGas+reportGas > gasLimit {
			break
		}

		totalGas += reportGas
		maxReports = i + 1
	}

	// If no reports can be processed, return early
	if maxReports == 0 {
		return 0, ctx, nil, ServiceHashPairs{}, ServiceGasPairs{}
	}

	// Process maxReports using ParallelDelta (∆*)
	newCtx, transfers, hashPairs, gasPairs := a.ParallelDelta(
		ctx,
		workReports[:maxReports],
		alwaysAccumulate,
	)

	// [∑(s,u) ∈ u∗] u
	var gasUsed uint64
	for _, pair := range gasPairs {
		gasUsed += pair.Gas
	}

	// If we have remaining reports and gas, process recursively (∆+)
	if maxReports < len(workReports) {
		remainingGas := gasLimit - gasUsed
		if remainingGas > 0 {
			moreItems, finalCtx, moreTransfers, moreHashPairs, moreGasPairs := a.SequentialDelta(
				remainingGas,
				workReports[maxReports:],
				newCtx,
				alwaysAccumulate,
			)

			return uint32(maxReports) + moreItems,
				finalCtx,
				append(transfers, moreTransfers...),
				append(hashPairs, moreHashPairs...),
				append(gasPairs, moreGasPairs...)
		}
	}

	return uint32(maxReports), newCtx, transfers, hashPairs, gasPairs
}

// ParallelDelta implements equation 12.17 (∆*)
func (a *Accumulator) ParallelDelta(
	initialAccState state.AccumulationState,
	workReports []block.WorkReport,
	alwaysAccumulate map[block.ServiceId]uint64, // D⟨NS → NG⟩
) (
	state.AccumulationState, // updated context
	[]service.DeferredTransfer, // all transfers
	ServiceHashPairs, // accumulation outputs
	ServiceGasPairs, // accumulation gas
) {
	// Get all unique service indices involved (s)
	// s = {rs | w ∈ w, r ∈ wr} ∪ K(f)
	serviceIndices := make(map[block.ServiceId]struct{})

	// From work reports
	for _, report := range workReports {
		for _, result := range report.WorkResults {
			serviceIndices[result.ServiceId] = struct{}{}
		}
	}

	// From privileged gas assignments
	for svcId := range alwaysAccumulate {
		serviceIndices[svcId] = struct{}{}
	}

	var totalGasUsed uint64
	var allTransfers []service.DeferredTransfer
	// u = [(s, ∆1(o, w, f , s)u) | s <− s]
	accumHashPairs := make(ServiceHashPairs, 0)
	accumGasPairs := make(ServiceGasPairs, 0)
	newAccState := state.AccumulationState{
		ServiceState: initialAccState.ServiceState.Clone(),
	}

	var mu sync.Mutex
	var wg sync.WaitGroup

	for svcId := range serviceIndices {
		wg.Add(1)
		go func(serviceId block.ServiceId) {
			defer wg.Done()

			// Process single service using Delta1
			accState, deferredTransfers, resultHash, gasUsed := a.Delta1(initialAccState, workReports, alwaysAccumulate, serviceId)
			mu.Lock()
			defer mu.Unlock()

			// Update total gas used
			totalGasUsed += gasUsed

			// Collect transfers
			if len(deferredTransfers) > 0 {
				allTransfers = append(allTransfers, deferredTransfers...)
			}

			// Store accumulation result if present
			if resultHash != nil {
				accumHashPairs = append(accumHashPairs, state.ServiceHashPair{
					ServiceId: serviceId,
					Hash:      *resultHash,
				})
			}
			accumGasPairs = append(accumGasPairs, ServiceGasPair{
				ServiceId: serviceId,
				Gas:       gasUsed,
			})

			// Adds the newly created services after accumulation to the service state set
			// Removes the deleted services from the state
			//
			// n = ⋃[s∈s]({(∆1(o, w, f, s)o)d ∖ K(d ∖ {s})})
			// m = ⋃[s∈s](K(d) ∖ K((∆1(o, w, f , s)o)d))
			// (d ∪ n) ∖ m
			maps.Copy(newAccState.ServiceState, accState.ServiceState)
			for svc := range newAccState.ServiceState {
				if svc == serviceId {
					continue
				}

				_, ok := accState.ServiceState[svc]
				if !ok {
					delete(newAccState.ServiceState, svc)
				}
			}
		}(svcId)
	}

	wg.Add(1)
	go func(serviceId block.ServiceId) {
		defer wg.Done()

		// Process single service using Delta1
		accState, _, _, _ := a.Delta1(initialAccState, workReports, alwaysAccumulate, serviceId)
		mu.Lock()
		defer mu.Unlock()

		newAccState.PrivilegedServices = accState.PrivilegedServices

	}(initialAccState.PrivilegedServices.ManagerServiceId)

	wg.Add(1)
	go func(serviceId block.ServiceId) {
		defer wg.Done()

		// Process single service using Delta1
		accState, _, _, _ := a.Delta1(initialAccState, workReports, alwaysAccumulate, serviceId)
		mu.Lock()
		defer mu.Unlock()

		newAccState.ValidatorKeys = accState.ValidatorKeys

	}(initialAccState.PrivilegedServices.AssignServiceId)

	wg.Add(1)
	go func(serviceId block.ServiceId) {
		defer wg.Done()

		// Process single service using Delta1
		accState, _, _, _ := a.Delta1(initialAccState, workReports, alwaysAccumulate, serviceId)
		mu.Lock()
		defer mu.Unlock()

		newAccState.PendingAuthorizersQueues = accState.PendingAuthorizersQueues

	}(initialAccState.PrivilegedServices.DesignateServiceId)

	// Wait for all goroutines to complete
	wg.Wait()

	// Sort accumulation pairs by service ID to ensure deterministic output
	sort.Slice(accumHashPairs, func(i, j int) bool {
		return accumHashPairs[i].ServiceId < accumHashPairs[j].ServiceId
	})

	return newAccState, allTransfers, accumHashPairs, accumGasPairs
}

// Delta1 implements equation 12.19 ∆1 (U, ⟦W⟧, D⟨NS → NG⟩, NS ) → (U, ⟦T⟧, H?, NG)
func (a *Accumulator) Delta1(
	accumulationState state.AccumulationState,
	workReports []block.WorkReport,
	alwaysAccumulate map[block.ServiceId]uint64, // D⟨NS → NG⟩
	serviceIndex block.ServiceId, // NS
) (state.AccumulationState, []service.DeferredTransfer, *crypto.Hash, uint64) {
	// Calculate gas limit (g)
	gasLimit := uint64(0)
	if gas, exists := alwaysAccumulate[serviceIndex]; exists {
		gasLimit = gas
	}

	// Add gas from all relevant work items for this service
	for _, report := range workReports {
		for _, result := range report.WorkResults {
			if result.ServiceId == serviceIndex {
				gasLimit += result.GasPrioritizationRatio
			}
		}
	}

	// Collect work item operands (p)
	var operands []state.AccumulationOperand
	for _, report := range workReports {
		for _, result := range report.WorkResults {
			if result.ServiceId == serviceIndex {
				operand := state.AccumulationOperand{
					WorkPackageHash:   report.WorkPackageSpecification.WorkPackageHash,
					SegmentRoot:       report.WorkPackageSpecification.SegmentRoot,
					AuthorizationHash: report.AuthorizerHash,
					Output:            report.Output,
					PayloadHash:       result.PayloadHash,
					GasLimit:          result.GasPrioritizationRatio,
					OutputOrError:     result.Output,
				}
				operands = append(operands, operand)
			}
		}
	}

	// InvokePVM VM for accumulation (ΨA)
	return a.InvokePVM(accumulationState, a.newTimeslot, serviceIndex, gasLimit, operands)
}

func mod(a, b int) int {
	m := a % b
	if a < 0 && b < 0 {
		m -= b
	}
	if a < 0 && b > 0 {
		m += b
	}
	return m
}<|MERGE_RESOLUTION|>--- conflicted
+++ resolved
@@ -84,11 +84,7 @@
 		newPrivilegedServices,
 		newQueuedValidators,
 		newPendingCoreAuthorizations,
-<<<<<<< HEAD
-		accumulationOutputLog, _, _ := CalculateWorkReportsAndAccumulate(
-=======
-		serviceHashPairs, accumulationStats, transferStats := CalculateWorkReportsAndAccumulate(
->>>>>>> 4d4c74b1
+		accumulationOutputLog, accumulationStats, transferStats := CalculateWorkReportsAndAccumulate(
 		&newBlock.Header,
 		s,
 		newTimeSlot,
