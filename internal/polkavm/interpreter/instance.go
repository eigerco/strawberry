--- conflicted
+++ resolved
@@ -113,11 +113,7 @@
 			return err
 		}
 	}
-<<<<<<< HEAD
-	if err = i.memory.Write(uint32(address), data); err != nil {
-=======
-	if err := i.memory.Write(address, data); err != nil {
->>>>>>> 1c7ee1d9
+	if err := i.memory.Write(uint32(address), data); err != nil {
 		return err
 	}
 
