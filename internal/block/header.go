--- conflicted
+++ resolved
@@ -9,30 +9,17 @@
 
 // Header as defined in the section 5 in the paper
 type Header struct {
-<<<<<<< HEAD
-	ParentHash           crypto.Hash                     // Hp
-	PriorStateRoot       crypto.Hash                     // Hr
-	ExtrinsicHash        crypto.Hash                     // Hx
-	TimeSlotIndex        time.Timeslot                   // Ht
-	EpochMarker          *EpochMarker                    // He
-	WinningTicketsMarker [time.TimeslotsPerEpoch]*Ticket // Hw
-	Verdicts             []crypto.Hash                   // Hj
-	OffendersMarkers     []crypto.Ed25519PublicKey       // Ho, the culprit's and fault's public keys
-	BlockAuthorIndex     uint16                          // Hi
-	VRFSignature         crypto.BandersnatchSignature    // Hv
-	BlockSealSignature   crypto.BandersnatchSignature    // Hs
-=======
 	ParentHash           crypto.Hash                        // Hp
 	PriorStateRoot       crypto.Hash                        // Hr
 	ExtrinsicHash        crypto.Hash                        // Hx
 	TimeSlotIndex        jamtime.Timeslot                   // Ht
 	EpochMarker          *EpochMarker                       // He
 	WinningTicketsMarker [jamtime.TimeslotsPerEpoch]*Ticket // Hw
-	JudgementsMarkers    []crypto.Hash                      // Hj
-	PublicKeyIndex       uint16                             // Hk
+	Verdicts             []crypto.Hash                      // Hj
+	OffendersMarkers     []crypto.Ed25519PublicKey          // Ho, the culprit's and fault's public keys
+	BlockAuthorIndex     uint16                             // Hi
 	VRFSignature         crypto.BandersnatchSignature       // Hv
 	BlockSealSignature   crypto.BandersnatchSignature       // Hs
->>>>>>> 2b46397c
 }
 
 // EpochMarker consists of epoch randomness and a sequence of
