--- conflicted
+++ resolved
@@ -2,21 +2,13 @@
 
 go 1.22.5
 
-<<<<<<< HEAD
-require github.com/ChainSafe/gossamer v0.9.0
-=======
 require (
 	github.com/ChainSafe/gossamer v0.9.0
 	github.com/stretchr/testify v1.9.0
 )
->>>>>>> 1c8284ec
 
 require (
 	github.com/davecgh/go-spew v1.1.2-0.20180830191138-d8f796af33cc // indirect
 	github.com/pmezard/go-difflib v1.0.1-0.20181226105442-5d4384ee4fb2 // indirect
-<<<<<<< HEAD
-	github.com/stretchr/testify v1.9.0
-=======
->>>>>>> 1c8284ec
 	gopkg.in/yaml.v3 v3.0.1 // indirect
 )