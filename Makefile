#!/usr/bin/env bash
## Fixes a linker bug on MacOS, see https://github.com/golang/go/issues/61229#issuecomment-1954706803
## Forces the old Apple linker.
ifeq ($(shell uname),Darwin)
    DARWIN_TEST_GOFLAGS=-ldflags=-extldflags=-Wl,-ld_classic
endif

all: help

.PHONY: help
help: Makefile
	@echo "Available commands:"
	@echo
	@sed -n 's/^##//p' $< | column -t -s ':' |  sed -e 's/^/ /'
	@echo

.PHONY: lint
## lint: Runs golangci-lint run
lint:
	golangci-lint run

.PHONY: build-bandersnatch
## build-bandersnatch: Builds the bandersnatch library
build-bandersnatch:
	cargo build --release --lib --manifest-path=bandersnatch/Cargo.toml

.PHONY: test
## test: Runs unit tests.
test: build-bandersnatch
	go test ./... -race -v $(DARWIN_TEST_GOFLAGS) 

.PHONY: integration
## integration: Runs integration tests.
integration:
<<<<<<< HEAD
	go test ./tests/... -race -v --tags=integration
=======
	go test ./... -race -v $(DARWIN_TEST_GOFLAGS) --tags=integration 
>>>>>>> b09d48a5

## install-hooks: Install git-hooks from .githooks directory.
.PHONY: install-hooks
install-hooks:
	git config core.hooksPath .githooks<|MERGE_RESOLUTION|>--- conflicted
+++ resolved
@@ -27,16 +27,12 @@
 .PHONY: test
 ## test: Runs unit tests.
 test: build-bandersnatch
-	go test ./... -race -v $(DARWIN_TEST_GOFLAGS) 
+	go test ./... -race -v $(DARWIN_TEST_GOFLAGS)
 
 .PHONY: integration
 ## integration: Runs integration tests.
 integration:
-<<<<<<< HEAD
-	go test ./tests/... -race -v --tags=integration
-=======
-	go test ./... -race -v $(DARWIN_TEST_GOFLAGS) --tags=integration 
->>>>>>> b09d48a5
+	go test ./tests/... -race -v $(DARWIN_TEST_GOFLAGS) --tags=integration
 
 ## install-hooks: Install git-hooks from .githooks directory.
 .PHONY: install-hooks
