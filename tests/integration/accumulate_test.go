//go:build integration

package integration

import (
	"encoding/json"
	"fmt"
	"io"
	"os"
	"strings"
	"testing"

	"github.com/stretchr/testify/assert"
	"github.com/stretchr/testify/require"

	"github.com/eigerco/strawberry/internal/block"
	"github.com/eigerco/strawberry/internal/common"
	"github.com/eigerco/strawberry/internal/crypto"
	"github.com/eigerco/strawberry/internal/jamtime"
	"github.com/eigerco/strawberry/internal/service"
	"github.com/eigerco/strawberry/internal/state"
	"github.com/eigerco/strawberry/internal/state/serialization/statekey"
	"github.com/eigerco/strawberry/internal/statetransition"
	"github.com/eigerco/strawberry/internal/validator"
)

type AccumulateInput struct {
	Slot    jamtime.Timeslot   `json:"slot"`
	Reports []AccumulateReport `json:"reports"`
}

type AccumulateState struct {
	Slot        jamtime.Timeslot   `json:"slot"`
	Entropy     string             `json:"entropy"`
	ReadyQueue  [][]ReadyQueueItem `json:"ready_queue"`
	Accumulated [][]string         `json:"accumulated"`
	Privileges  struct {
		Bless     block.ServiceId                            `json:"bless"`
		Assign    [common.TotalNumberOfCores]block.ServiceId `json:"assign"`
		Designate block.ServiceId                            `json:"designate"`
		AlwaysAcc []struct {
			ServiceId block.ServiceId `json:"service_id"`
			Gas       uint64          `json:"gas"`
		} `json:"always_acc"`
	} `json:"privileges"`
	Accounts   []AccumulateServiceAccount `json:"accounts"`
	Statistics []ServiceStat              `json:"statistics"`
}

type ServiceStat struct {
	Id     block.ServiceId `json:"id"`
	Record struct {
		ProvidedCount      int    `json:"provided_count"`
		ProvidedSize       int    `json:"provided_size"`
		RefinementCount    int    `json:"refinement_count"`
		RefinementGasUsed  int    `json:"refinement_gas_used"`
		Imports            int    `json:"imports"`
		Exports            int    `json:"exports"`
		ExtrinsicSize      int    `json:"extrinsic_size"`
		ExtrinsicCount     int    `json:"extrinsic_count"`
		AccumulateCount    uint32 `json:"accumulate_count"`
		AccumulateGasUsed  uint64 `json:"accumulate_gas_used"`
		OnTransfersCount   uint32 `json:"on_transfers_count"`
		OnTransfersGasUsed uint64 `json:"on_transfers_gas_used"`
	} `json:"record"`
}

type AccumulateReport struct {
	PackageSpec       PackageSpec              `json:"package_spec"`
	Context           Context                  `json:"context"`
	CoreIndex         uint16                   `json:"core_index"`
	AuthorizerHash    string                   `json:"authorizer_hash"`
	AuthOutput        string                   `json:"auth_output"`
	SegmentRootLookup []SegmentRootLookup      `json:"segment_root_lookup"`
	Results           []AccumulateReportResult `json:"results"`
	AuthGasUsed       uint64                   `json:"auth_gas_used"`
}

type SegmentRootLookup struct {
	WorkPackageHash string `json:"work_package_hash"`
	SegmentTreeRoot string `json:"segment_tree_root"`
}

type AccumulateReportResult struct {
	ServiceId     int    `json:"service_id"`
	CodeHash      string `json:"code_hash"`
	PayloadHash   string `json:"payload_hash"`
	AccumulateGas uint64 `json:"accumulate_gas"`
	Result        struct {
		Ok string `json:"ok"`
	} `json:"result"`

	RefineLoad struct {
		GasUsed        uint64 `json:"gas_used"`
		Imports        uint16 `json:"imports"`
		ExtrinsicCount uint16 `json:"extrinsic_count"`
		ExtrinsicSize  uint32 `json:"extrinsic_size"`
		Exports        uint16 `json:"exports"`
	} `json:"refine_load"`
}

type ReadyQueueItem struct {
	Report       AccumulateReport `json:"report"`
	Dependencies []string         `json:"dependencies"`
}

type AccumulateServiceAccount struct {
	Id   block.ServiceId `json:"id"`
	Data struct {
		Service struct {
			CodeHash             string           `json:"code_hash"`
			Balance              uint64           `json:"balance"`
			MinItemGas           uint64           `json:"min_item_gas"`
			MinMemoGas           uint64           `json:"min_memo_gas"`
			Bytes                uint64           `json:"bytes"`
			Items                uint32           `json:"items"`
			DepositOffset        uint64           `json:"deposit_offset"`
			CreationSlot         jamtime.Timeslot `json:"creation_slot"`
			LastAccumulationSlot jamtime.Timeslot `json:"last_accumulation_slot"`
			ParentService        block.ServiceId  `json:"parent_service"`
		} `json:"service"`
		Preimages []struct {
			Hash string `json:"hash"`
			Blob string `json:"blob"`
		} `json:"preimage_blobs"`
		PreimagesRequests []struct {
			Key struct {
				Hash   string `json:"hash"`
				Length int    `json:"length"`
			} `json:"key"`
			Value []int `json:"value"`
		} `json:"preimage_requests"`

		Storage []struct {
			Key   string `json:"key"`
			Value string `json:"value"`
		} `json:"storage"`
	} `json:"data"`
}

type AccumulateTestCase struct {
	Input    AccumulateInput `json:"input"`
	PreState AccumulateState `json:"pre_state"`
	Output   struct {
		Ok string `json:"ok"`
	} `json:"output"`
	PostState AccumulateState `json:"post_state"`
}

func TestAccumulate(t *testing.T) {
	files, err := os.ReadDir(fmt.Sprintf("vectors/accumulate/%s", vectorsType))
	require.NoError(t, err, "failed to read directory: vectors/accumulate/%s", vectorsType)

	for _, file := range files {
		if !strings.HasSuffix(file.Name(), ".json") {
			continue
		}
		t.Run(file.Name(), func(t *testing.T) {
			f, err := os.Open(fmt.Sprintf("vectors/accumulate/%s/%s", vectorsType, file.Name()))
			require.NoError(t, err)
			defer f.Close()

			tc := AccumulateTestCase{}
			dec := json.NewDecoder(f)
			err = dec.Decode(&tc)
			require.NoError(t, err)

			buff := dec.Buffered()
			bb, err := io.ReadAll(buff)
			require.NoError(t, err)
			require.Equal(t, len(bb), 1) // must not remain any unread bytes (except \n)

			workReports := mapSlice(tc.Input.Reports, mapAccumulateWorkReport)
			preState := mapAccumulateState(t, tc.PreState)
			postState := mapAccumulateState(t, tc.PostState)

			newState := &state.State{
				ActivityStatistics: validator.ActivityStatisticsState{
					Services: make(validator.ServiceStatistics),
				},
				EntropyPool: preState.EntropyPool, // copy the entropy pool, accumulation is not supposed to do any changes to it
			}

			var accStat statetransition.AccumulationStats
			var accumulationOutputLog state.AccumulationOutputLog
			header := &block.Header{TimeSlotIndex: tc.Input.Slot}
			newState.TimeslotIndex = statetransition.CalculateNewTimeState(*header)
			newState.AccumulationQueue,
				newState.AccumulationHistory,
				newState.Services,
				newState.PrivilegedServices,
				newState.ValidatorState.QueuedValidators,
				newState.PendingAuthorizersQueues,
<<<<<<< HEAD
				_, accStat = statetransition.CalculateWorkReportsAndAccumulate(header, preState, newState.TimeslotIndex, workReports, preState.EntropyPool)
=======
				accumulationOutputLog, accStat = statetransition.CalculateWorkReportsAndAccumulate(header, preState, newState.TimeslotIndex, workReports)
>>>>>>> 686f0a38
			for id, stat := range accStat {
				stateStat := newState.ActivityStatistics.Services[id]
				stateStat.AccumulateCount = stat.AccumulateCount
				stateStat.AccumulateGasUsed = stat.AccumulateGasUsed
				newState.ActivityStatistics.Services[id] = stateStat
			}

			assert.EqualExportedValues(t, postState, newState)

			actualAccumulationRoot, err := statetransition.ComputeAccumulationRoot(accumulationOutputLog)
			require.NoError(t, err)

			hashBytes, err := crypto.StringToHex(tc.Output.Ok)
			require.NoError(t, err, "Failed to parse blob hex")

			assert.Equal(t, crypto.Hash(hashBytes), actualAccumulationRoot)
		})
	}
}

func mapAccumulateState(t *testing.T, s AccumulateState) *state.State {
	var privilegedGas map[block.ServiceId]uint64
	if len(s.Privileges.AlwaysAcc) > 0 {
		privilegedGas = make(map[block.ServiceId]uint64)
	}
	for _, a := range s.Privileges.AlwaysAcc {
		privilegedGas[a.ServiceId] = a.Gas
	}
	return &state.State{
		Services: mapAccumulateServices(t, s.Accounts),
		PrivilegedServices: service.PrivilegedServices{
			ManagerServiceId:        s.Privileges.Bless,
			AssignedServiceIds:      s.Privileges.Assign,
			DesignateServiceId:      s.Privileges.Designate,
			AmountOfGasPerServiceId: privilegedGas,
		},
		EntropyPool:         state.EntropyPool{mapHash(s.Entropy)},
		TimeslotIndex:       s.Slot,
		AccumulationQueue:   mapAccumulationQueue(s.ReadyQueue),
		AccumulationHistory: mapAccumulateHistory(s.Accumulated),
		ActivityStatistics:  mapStatistics(s.Statistics),
	}
}

func mapStatistics(servicesStats []ServiceStat) validator.ActivityStatisticsState {
	stats := validator.ActivityStatisticsState{
		Services: make(map[block.ServiceId]validator.ServiceActivityRecord),
	}
	for _, svcStat := range servicesStats {
		stats.Services[svcStat.Id] = validator.ServiceActivityRecord{
			AccumulateCount:   svcStat.Record.AccumulateCount,
			AccumulateGasUsed: svcStat.Record.AccumulateGasUsed,
		}
	}
	return stats
}

func mapAccumulationQueue(queue [][]ReadyQueueItem) state.AccumulationQueue {
	accQueue := state.AccumulationQueue{}
	for i, queueSlice := range queue {
		for _, queueItem := range queueSlice {
			accQueue[i] = append(accQueue[i], state.WorkReportWithUnAccumulatedDependencies{
				WorkReport:   mapAccumulateWorkReport(queueItem.Report),
				Dependencies: mapSlice2HashSet(queueItem.Dependencies),
			})
		}
	}
	return accQueue
}

func mapAccumulateHistory(history [][]string) state.AccumulationHistory {
	accHistory := state.AccumulationHistory{}
	for i, hashes := range history {
		accHistory[i] = make(map[crypto.Hash]struct{})
		for _, h := range hashes {
			accHistory[i][mapHash(h)] = struct{}{}
		}
	}
	return accHistory
}

func mapSlice2HashSet(slice []string) map[crypto.Hash]struct{} {
	set := make(map[crypto.Hash]struct{})
	for _, dep := range slice {
		set[mapHash(dep)] = struct{}{}
	}
	return set
}

func mapAccumulateWorkReport(r AccumulateReport) block.WorkReport {
	segmentRootLookup := make(map[crypto.Hash]crypto.Hash)
	for _, sr := range r.SegmentRootLookup {
		segmentRootLookup[mapHash(sr.WorkPackageHash)] = mapHash(sr.SegmentTreeRoot)
	}
	return block.WorkReport{
		AvailabilitySpecification: block.AvailabilitySpecification{
			WorkPackageHash:           mapHash(r.PackageSpec.Hash),
			AuditableWorkBundleLength: r.PackageSpec.Length,
			ErasureRoot:               mapHash(r.PackageSpec.ErasureRoot),
			SegmentRoot:               mapHash(r.PackageSpec.ExportsRoot),
			SegmentCount:              r.PackageSpec.ExportsCount,
		},
		RefinementContext: block.RefinementContext{
			Anchor: block.RefinementContextAnchor{
				HeaderHash:         mapHash(r.Context.Anchor),
				PosteriorStateRoot: mapHash(r.Context.StateRoot),
				PosteriorBeefyRoot: mapHash(r.Context.BeefyRoot),
			},
			LookupAnchor: block.RefinementContextLookupAnchor{
				HeaderHash: mapHash(r.Context.LookupAnchor),
				Timeslot:   jamtime.Timeslot(r.Context.LookupAnchorSlot),
			},
			PrerequisiteWorkPackage: mapSlice(r.Context.Prerequisites, mapHash),
		},
		CoreIndex:         r.CoreIndex,
		AuthorizerHash:    mapHash(r.AuthorizerHash),
		AuthorizerTrace:   mustStringToHex(r.AuthOutput),
		SegmentRootLookup: segmentRootLookup,
		WorkDigests: mapSlice(r.Results, func(rr AccumulateReportResult) block.WorkDigest {
			return block.WorkDigest{
				ServiceId:       block.ServiceId(rr.ServiceId),
				ServiceHashCode: mapHash(rr.CodeHash),
				PayloadHash:     mapHash(rr.PayloadHash),
				GasLimit:        rr.AccumulateGas,
				Output: block.WorkResultOutputOrError{
					Inner: mustStringToHex(rr.Result.Ok),
				},
				GasUsed:               rr.RefineLoad.GasUsed,
				SegmentsImportedCount: rr.RefineLoad.Imports,
				ExtrinsicCount:        rr.RefineLoad.ExtrinsicCount,
				ExtrinsicSize:         rr.RefineLoad.ExtrinsicSize,
				SegmentsExportedCount: rr.RefineLoad.Exports,
			}
		}),
		AuthGasUsed: r.AuthGasUsed,
	}
}

func mapAccumulateServices(t *testing.T, accounts []AccumulateServiceAccount) service.ServiceState {
	serviceAccounts := service.ServiceState{}
	for _, account := range accounts {
		sa := service.ServiceAccount{
			PreimageLookup:                 make(map[crypto.Hash][]byte),
			GratisStorageOffset:            account.Data.Service.DepositOffset,
			CodeHash:                       mapHash(account.Data.Service.CodeHash),
			Balance:                        account.Data.Service.Balance,
			GasLimitForAccumulator:         account.Data.Service.MinItemGas,
			GasLimitOnTransfer:             account.Data.Service.MinMemoGas,
			CreationTimeslot:               account.Data.Service.CreationSlot,
			MostRecentAccumulationTimeslot: account.Data.Service.LastAccumulationSlot,
			ParentService:                  account.Data.Service.ParentService,
		}
		for _, preimage := range account.Data.Preimages {
			sa.PreimageLookup[mapHash(preimage.Hash)] = mustStringToHex(preimage.Blob)
		}
		for _, preimageStatus := range account.Data.PreimagesRequests {
			k, err := statekey.NewPreimageMeta(account.Id, mapHash(preimageStatus.Key.Hash), uint32(preimageStatus.Key.Length))
			require.NoError(t, err)
			tt := service.PreimageHistoricalTimeslots{}
			for _, ps := range preimageStatus.Value {
				tt = append(tt, jamtime.Timeslot(ps))
			}
			err = sa.InsertPreimageMeta(k, uint64(preimageStatus.Key.Length), tt)
			require.NoError(t, err)
		}
		for _, storage := range account.Data.Storage {
			serviceId := account.Id

			// The vectors store the raw key instead of using function C for generating the storage keys
			// our code however implements the storage keys correctly as the output of C not the raw value
			// this creates a discrepancy which fails the tests, so we use the same logic here
			// to create the same result and being able to compare the values properly
			sk, err := statekey.NewStorage(serviceId, mustStringToHex(storage.Key))
			require.NoError(t, err)

			sa.InsertStorage(sk, uint64(len(mustStringToHex(storage.Key))), mustStringToHex(storage.Value))
		}

		// TODO check the latest GP for more info, it is possible we misunderstood something and it is the expected behaviour
		// Skip this test verification, the storage footprint for this service seems to be wrong in the test vector
		// as service does not contain any preimages or storage items so the expected size is zero
		// see issue: https://github.com/w3f/jamtestvectors/issues/50
		if t.Name() != "TestAccumulate/same_code_different_services-1.json" {
			assert.Equal(t, account.Data.Service.Bytes, sa.GetTotalNumberOfOctets())
			assert.Equal(t, account.Data.Service.Items, sa.GetTotalNumberOfItems())
		} else {
			t.Log("ignoring TestAccumulate/same_code_different_services-1.json threshold verification!")
		}
		serviceAccounts[account.Id] = sa
	}
	return serviceAccounts
}<|MERGE_RESOLUTION|>--- conflicted
+++ resolved
@@ -191,11 +191,7 @@
 				newState.PrivilegedServices,
 				newState.ValidatorState.QueuedValidators,
 				newState.PendingAuthorizersQueues,
-<<<<<<< HEAD
-				_, accStat = statetransition.CalculateWorkReportsAndAccumulate(header, preState, newState.TimeslotIndex, workReports, preState.EntropyPool)
-=======
-				accumulationOutputLog, accStat = statetransition.CalculateWorkReportsAndAccumulate(header, preState, newState.TimeslotIndex, workReports)
->>>>>>> 686f0a38
+				accumulationOutputLog, accStat = statetransition.CalculateWorkReportsAndAccumulate(header, preState, newState.TimeslotIndex, workReports, preState.EntropyPool)
 			for id, stat := range accStat {
 				stateStat := newState.ActivityStatistics.Services[id]
 				stateStat.AccumulateCount = stat.AccumulateCount
