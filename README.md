# 🍓 Strawberry: A JAM Client Implementation in Go

Welcome to Strawberry, our implementation of the JAM client for Polkadot, written in Go. This project is part of Eiger's effort to contribute to the Polkadot ecosystem by providing a robust and efficient client implementation.


## Table of Contents

- [Introduction](#introduction)
- [Features](#features)
- [Installation](#installation)
- [Usage](#usage)
- [Contributing](#contributing)
- [License](#license)
- [Acknowledgements](#acknowledgements)

## Introduction

Strawberry is an implementation of the JAM (JOIN-ACCUMULATE MACHINE) client for Polkadot, developed in Go. This implementation aims to provide a lightweight, performant, and secure JAM client.

For more information about JAM, read the [graypaper](https://graypaper.com).

## Features

- Written in Go for performance and reliability
- Currently implementing M1 IMPORTER: State-transitioning conformance tests pass and can import blocks.
- Easy to configure and extend

## Installation

To install Strawberry, ensure you have Go installed on your system. Follow the steps below to get started:

1. Clone the repository:
    ```bash
    git clone https://github.com/eigerco/strawberry.git
    cd strawberry
    ```

2. Build the project:
    ```bash
   make build 
    ```

3. Run the demo executable:
    ```bash
    ./strawberry
    ```
## Usage
<<<<<<< HEAD
This demo app starts up a simple http server with one endpoint.
The import block endpoint can be accessed at `POST /block/import`

Usage example:
```bash
curl -i -X POST localhost:8080/block/import -H "Content-Type: application/json" --data-binary "@demo-block-sample.json"
```

This returns:
```
{"message":"extrinsic guarantees validation failed, err: anchor block not present within recent blocks","status":"error"}
```
Meaning that the block is being validated.
=======


- To start the client:
    ```bash

    ```

## Run tests

### Unit tests

```shell
make test
```

### Integration tests
Integration tests validate our code using the test vectors provided by [this](https://github.com/w3f/jamtestvectors) repository.
All integration tests are grouped within the `tests/integrations` folder, and the test cases/vectors (JSON and BIN files) are located in the `tests/integration/vectors` directory.
To execute these tests, use the following command:
```shell
make integration
```
>>>>>>> 0796ac60

## Contributing

We welcome contributions to Strawberry. Before contributing please read the [CONTRIBUTING](CONTRIBUTING.md) file for details.


## License

This project is licensed under the MIT License. See the [LICENSE](LICENSE) file for details.

## Acknowledgements

We would like to thank the Web3 Foundation for their support and the Polkadot community for their continuous contributions and feedback.

---

If you have any questions contact us at hello@eiger.co
<|MERGE_RESOLUTION|>--- conflicted
+++ resolved
@@ -45,7 +45,6 @@
     ./strawberry
     ```
 ## Usage
-<<<<<<< HEAD
 This demo app starts up a simple http server with one endpoint.
 The import block endpoint can be accessed at `POST /block/import`
 
@@ -59,13 +58,6 @@
 {"message":"extrinsic guarantees validation failed, err: anchor block not present within recent blocks","status":"error"}
 ```
 Meaning that the block is being validated.
-=======
-
-
-- To start the client:
-    ```bash
-
-    ```
 
 ## Run tests
 
@@ -82,7 +74,6 @@
 ```shell
 make integration
 ```
->>>>>>> 0796ac60
 
 ## Contributing
 
