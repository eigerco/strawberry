package node

import (
	"context"
	"crypto/ed25519"
	"crypto/tls"
	"fmt"
	"log"
	"net"
	"sync"
	"time"

	"github.com/eigerco/strawberry/internal/authorization"
	"github.com/eigerco/strawberry/internal/block"
	"github.com/eigerco/strawberry/internal/chain"
	"github.com/eigerco/strawberry/internal/crypto"
	"github.com/eigerco/strawberry/internal/refine"
	"github.com/eigerco/strawberry/internal/state"
	"github.com/eigerco/strawberry/internal/statetransition"
	"github.com/eigerco/strawberry/internal/validator"
	"github.com/eigerco/strawberry/internal/work"
	"github.com/eigerco/strawberry/pkg/network/cert"
	"github.com/eigerco/strawberry/pkg/network/handlers"
	"github.com/eigerco/strawberry/pkg/network/peer"
	"github.com/eigerco/strawberry/pkg/network/protocol"
	"github.com/eigerco/strawberry/pkg/network/transport"
)

// Node manages peer connections, handles protocol messages, and coordinates network operations.
// Each Node can act as both a client and server, maintaining connections with multiple peers simultaneously.
type Node struct {
<<<<<<< HEAD
	Context               context.Context
	Cancel                context.CancelFunc
	ValidatorManager      *validator.ValidatorManager
	BlockService          *chain.BlockService
	ProtocolManager       *protocol.Manager
	PeersSet              *PeerSet
	peersLock             sync.RWMutex
	transport             *transport.Transport
	State                 state.State
	blockRequester        *handlers.BlockRequester
	workPackageSubmitter  *handlers.WorkPackageSubmitter
	auditShardSender      *handlers.AuditShardRequestSender
	shardDistributor      *handlers.ShardDistributionSender
	workPackageSharer     *handlers.WorkPackageSharer
	currentCoreIndex      uint16
	currentGuarantorPeers []*peer.Peer
=======
	Context                   context.Context
	Cancel                    context.CancelFunc
	ValidatorManager          *validator.ValidatorManager
	BlockService              *chain.BlockService
	ProtocolManager           *protocol.Manager
	PeersSet                  *PeerSet
	peersLock                 sync.RWMutex
	transport                 *transport.Transport
	State                     state.State
	blockRequester            *handlers.BlockRequester
	workPackageSubmitter      *handlers.WorkPackageSubmitter
	shardDistributor          *handlers.ShardDistributionSender
	workPackageSharer         *handlers.WorkPackageSharer
	workPackageSharingHandler *handlers.WorkPackageSharingHandler
	currentCoreIndex          uint16
	currentGuarantorPeers     []*peer.Peer
>>>>>>> ebb81b5a
}

// PeerSet maintains mappings between peer identifiers
// (Ed25519 keys, network addresses, validator indices) and Peer objects.
type PeerSet struct {
	// Map from Ed25519 public key to peer
	byEd25519Key map[string]*peer.Peer
	// Map from string representation of address to peer
	byAddress map[string]*peer.Peer
	// Map from validator index to peer (only for validator peers)
	byValidatorIndex map[uint16]*peer.Peer
}

// NewPeerSet creates a new PeerSet instance with initialized internal maps.
func NewPeerSet() *PeerSet {
	return &PeerSet{
		byEd25519Key:     make(map[string]*peer.Peer),
		byAddress:        make(map[string]*peer.Peer),
		byValidatorIndex: make(map[uint16]*peer.Peer),
	}
}

// AddPeer adds a peer to all relevant lookup maps in the PeerSet.
// If the peer is a validator index, it will also have a validator index.
func (ps *PeerSet) AddPeer(peer *peer.Peer) {
	ps.byEd25519Key[string(peer.Ed25519Key)] = peer
	ps.byAddress[peer.Address.String()] = peer

	if peer.ValidatorIndex != nil {
		ps.byValidatorIndex[*peer.ValidatorIndex] = peer
	}
}

// RemovePeer removes a peer from all lookup maps in the PeerSet.
func (ps *PeerSet) RemovePeer(peer *peer.Peer) {
	delete(ps.byEd25519Key, string(peer.Ed25519Key))
	delete(ps.byAddress, peer.Address.String())

	if peer.ValidatorIndex != nil {
		delete(ps.byValidatorIndex, *peer.ValidatorIndex)
	}
}

// GetByEd25519Key looks up a peer by their Ed25519 public key.
// Returns nil if no peer is found with the given key.
func (ps *PeerSet) GetByEd25519Key(key ed25519.PublicKey) *peer.Peer {
	return ps.byEd25519Key[string(key)]
}

// GetByAddress looks up a peer by their network address.
// Returns nil if no peer is found with the given address.
func (ps *PeerSet) GetByAddress(addr string) *peer.Peer {
	return ps.byAddress[addr]
}

// GetByValidatorIndex looks up a peer by their validator index.
// Returns nil if no peer is found with the given validator index.
func (ps *PeerSet) GetByValidatorIndex(index uint16) *peer.Peer {
	return ps.byValidatorIndex[index]
}

// NewNode creates a new Node instance with the specified configuration.
// It initializes the TLS certificate, protocol manager, and network transport.
func NewNode(nodeCtx context.Context, listenAddr *net.UDPAddr, keys validator.ValidatorKeys, state state.State, validatorIdx uint16) (*Node, error) {
	nodeCtx, cancel := context.WithCancel(nodeCtx)
	node := &Node{
		PeersSet: NewPeerSet(),
		State:    state,
		Context:  nodeCtx,
		Cancel:   cancel,
	}
	node.ValidatorManager = validator.NewValidatorManager(keys, state.ValidatorState, validatorIdx)

	// Create TLS certificate using the node's Ed25519 key pair
	certGen := cert.NewGenerator(cert.Config{
		PublicKey:          keys.EdPub,
		PrivateKey:         keys.EdPrv,
		CertValidityPeriod: 24 * time.Hour,
	})
	tlsCert, err := certGen.GenerateCertificate()
	if err != nil {
		return nil, fmt.Errorf("failed to generate certificate: %w", err)
	}

	// Initialize protocol manager with chain-specific configuration.
	// These are just testing values.
	protoConfig := protocol.Config{
		ChainHash:       "12345678",
		IsBuilder:       true,
		MaxBuilderSlots: 20,
	}

	// Create block service
	bs, err := chain.NewBlockService()
	if err != nil {
		return nil, fmt.Errorf("failed to create block service: %w", err)
	}

	protoManager, err := protocol.NewManager(protoConfig)
	if err != nil {
		return nil, fmt.Errorf("failed to create protocol manager: %w", err)
	}

	// Register what type of streams the Node will support.
	protoManager.Registry.RegisterHandler(protocol.StreamKindBlockRequest, handlers.NewBlockRequestHandler(bs))
	protoManager.Registry.RegisterHandler(protocol.StreamKindBlockAnnouncement, handlers.NewBlockAnnouncementHandler(bs, node))

	node.blockRequester = &handlers.BlockRequester{}

	wpSharerHandler := handlers.NewWorkPackageSharer(authorization.New(state), refine.New(state), state.Services)
	node.workPackageSharer = wpSharerHandler

	protoManager.Registry.RegisterHandler(protocol.StreamKindWorkPackageSubmit, handlers.NewWorkPackageSubmissionHandler(&handlers.ImportSegments{}, wpSharerHandler))
	submitter := &handlers.WorkPackageSubmitter{}
	node.workPackageSubmitter = submitter

	node.workPackageSharingHandler = handlers.NewWorkPackageSharingHandler(authorization.New(state), refine.New(state), keys.EdPrv, state.Services)
	protoManager.Registry.RegisterHandler(protocol.StreamKindWorkPackageShare, node.workPackageSharingHandler)

	validatorSvc := validator.NewService()
	protoManager.Registry.RegisterHandler(protocol.StreamKindShardDist, handlers.NewShardDistributionHandler(validatorSvc))
	protoManager.Registry.RegisterHandler(protocol.StreamKindAuditShardRequest, handlers.NewAuditShardRequestHandler(validatorSvc))

	// Create transport
	transportConfig := transport.Config{
		PublicKey:     keys.EdPub,
		PrivateKey:    keys.EdPrv,
		TLSCert:       tlsCert,
		ListenAddr:    listenAddr,
		CertValidator: cert.NewValidator(),
		Handler:       node,
		Context:       nodeCtx,
	}

	tr, err := transport.NewTransport(transportConfig)
	if err != nil {
		return nil, fmt.Errorf("failed to create transport: %w", err)
	}

	node.BlockService = bs
	node.transport = tr
	node.ProtocolManager = protoManager
	return node, nil
}

// OnConnection is called by the transport layer whenever a new QUIC connection is established.
// This is a callback-style interface where transport.Conn represents an authenticated QUIC connection
// with a verified peer certificate. The connection flow is:
//
// 1. Transport layer accepts QUIC connection
// 2. TLS handshake completes, peer's Ed25519 key verified
// 3. Transport calls this OnConnection method
// 4. We check for existing connection from same peer
// 5. If exists: Close old connection (This will change soon), cleanup peer state.
// 6. Create protocol-level connection wrapper
// 7. Add new peer to connection registry
//
// This design separates transport-level connection handling (TLS, QUIC)
// from protocol-level peer management (stream handling, peer state).
func (n *Node) OnConnection(conn *transport.Conn) {
	n.peersLock.Lock()
	defer n.peersLock.Unlock()
	// If peer already exists, close existing connection and replace with new one.
	if existingPeer := n.PeersSet.GetByEd25519Key(conn.PeerKey()); existingPeer != nil {
		// Close existing connection
		if err := existingPeer.ProtoConn.Close(); err != nil {
			log.Printf("Failed to close existing peer connection: %v", err)
		}
		n.PeersSet.RemovePeer(existingPeer)
	}

	pConn := n.ProtocolManager.OnConnection(conn)
	peer := peer.NewPeer(pConn)
	if peer == nil {
		log.Printf("Failed to create peer: invalid remote address type")
		// Clean up the connection since we can't use it
		if err := pConn.Close(); err != nil {
			log.Printf("Failed to close protocol connection: %v", err)
		}
		return
	}

	// Add to peer set
	n.PeersSet.AddPeer(peer)
}

// ConnectToPeer initiates a connection to a peer at the specified address.
// It prevents duplicate connections to the same peer.
func (n *Node) ConnectToPeer(addr *net.UDPAddr) error {
	// Check if peer already exists before attempting connection.
	n.peersLock.RLock()
	existingPeer := n.PeersSet.GetByAddress(addr.String())
	n.peersLock.RUnlock()

	if existingPeer != nil {
		return fmt.Errorf("peer already exists")
	}

	// Establish connection
	if err := n.transport.Connect(addr); err != nil {
		return fmt.Errorf("failed to connect to peer: %w", err)
	}
	return nil
}

// ConnectToNeighbours connects to all neighbor validators according to the
// grid structure defined in the JAMNP
func (n *Node) ConnectToNeighbours() error {
	neighbors, err := n.ValidatorManager.GetNeighbors()
	if err != nil {
		return fmt.Errorf("failed to get neighbors: %w", err)
	}
	for _, neighbor := range neighbors {
		// Extract IPv6/port from validator metadata as specified in the JAMNP
		address, err := peer.NewPeerAddressFromMetadata(neighbor.Metadata[:])
		if err != nil {
			return err
		}
		if err := n.ConnectToPeer(address); err != nil {
			return fmt.Errorf("failed to connect to neighbor: %w", err)
		}
	}
	return nil
}

// RequestBlocks implements the CE 128 block request protocol from the JAM spec.
// It requests one or more blocks from a peer, starting with the block identified
// by the given hash. The direction can be ascending (child blocks) or descending
// (parent blocks), with a maximum number of blocks to return.
func (n *Node) RequestBlocks(ctx context.Context, hash crypto.Hash, ascending bool, maxBlocks uint32, peerKey ed25519.PublicKey) ([]block.Block, error) {
	n.peersLock.RLock()
	defer n.peersLock.RUnlock()

	if existingPeer := n.PeersSet.GetByEd25519Key(peerKey); existingPeer != nil {
		stream, err := existingPeer.ProtoConn.OpenStream(ctx, protocol.StreamKindBlockRequest)
		if err != nil {
			return nil, fmt.Errorf("failed to open stream: %w", err)
		}

		defer stream.Close()
		blocks, err := n.blockRequester.RequestBlocks(ctx, stream, hash, ascending, maxBlocks)
		if err != nil {
			return nil, fmt.Errorf("failed to request block from peer: %w", err)
		}
		return blocks, nil
	}
	return nil, fmt.Errorf("no peers available to request block from")
}

// SubmitWorkPackage implements the CE 133 work package submission protocol from the JAMNP.
// It allows a builder node to submit a work package to a guarantor for processing.
// The submission includes the core index, work package, and extrinsic data.
func (n *Node) SubmitWorkPackage(ctx context.Context, coreIndex uint16, pkg work.Package, extrinsics []byte, peerKey ed25519.PublicKey) error {
	n.peersLock.RLock()
	defer n.peersLock.RUnlock()

	peer := n.PeersSet.GetByEd25519Key(peerKey)
	if peer == nil {
		return fmt.Errorf("no peer available for submission with the given key")
	}

	stream, err := peer.ProtoConn.OpenStream(ctx, protocol.StreamKindWorkPackageSubmit)
	if err != nil {
		return fmt.Errorf("failed to open submission stream: %w", err)
	}

	if err = n.workPackageSubmitter.SubmitWorkPackage(ctx, stream, coreIndex, pkg, extrinsics); err != nil {
		return fmt.Errorf("failed to submit work package: %w", err)
	}
	return nil
}

// ShardDistributionSend implements the sending side of the CE 137, it opens a connection to the provided peer
// allowing the assurers request shards from the guarantor
func (n *Node) ShardDistributionSend(ctx context.Context, peerKey ed25519.PublicKey, erasureRoot crypto.Hash, shardIndex uint16) (bundleShard []byte, segmentShard [][]byte, justification [][]byte, err error) {
	n.peersLock.RLock()
	defer n.peersLock.RUnlock()

	peer := n.PeersSet.GetByEd25519Key(peerKey)
	if peer == nil {
		return nil, nil, nil, fmt.Errorf("no peer available for shard distribution with the given key")
	}

	stream, err := peer.ProtoConn.OpenStream(ctx, protocol.StreamKindShardDist)
	if err != nil {
		return nil, nil, nil, fmt.Errorf("failed to open shard distribution stream: %w", err)
	}

	bundleShard, segmentShard, justification, err = n.shardDistributor.ShardDistribution(ctx, stream, erasureRoot, shardIndex)
	if err != nil {
		return nil, nil, nil, fmt.Errorf("failed to request shards: %w", err)
	}
	return bundleShard, segmentShard, justification, nil
}

// AuditShardRequestSend implements the sending side of the CE 138, it opens a connection to the provided peer
// allowing the auditors to request shards from the assurer
func (n *Node) AuditShardRequestSend(ctx context.Context, peerKey ed25519.PublicKey, erasureRoot crypto.Hash, shardIndex uint16) (bundleShard []byte, justification [][]byte, err error) {
	n.peersLock.RLock()
	defer n.peersLock.RUnlock()

	peer := n.PeersSet.GetByEd25519Key(peerKey)
	if peer == nil {
		return nil, nil, fmt.Errorf("no peer available for audit shard with the given key")
	}

	stream, err := peer.ProtoConn.OpenStream(ctx, protocol.StreamKindAuditShardRequest)
	if err != nil {
		return nil, nil, fmt.Errorf("failed to open audit shard request stream: %w", err)
	}

	bundleShard, justification, err = n.auditShardSender.AuditShardRequest(ctx, stream, erasureRoot, shardIndex)
	if err != nil {
		return nil, nil, fmt.Errorf("failed to request shards: %w", err)
	}
	return bundleShard, justification, nil
}

// UpdateCoreAssignments updates both the current core of this node and the co-guarantors (other validators assigned to the same core).
// Each validator is assigned to exactly one core per rotation period, and every core is backed by 3 unique validators.
//
// Assignment follows the process defined in the Guarantor Assignment section (11.3):
// 1. Create a core assignment sequence by evenly mapping validators to cores
// 2. Shuffle the sequence deterministically using the epochal entropy η2 (for the current epoch guarantors)
// 3. Apply a rotation offset based on the current timeslot (every 10 blocks)
// 4. Update our local node’s core index via assignments
// 5. Identify and register other validators who share that same core and update workPackageSharer handler for CE-134
// TODO: Call this during node initialization and periodically to keep core and co-guarantors up to date.
func (n *Node) UpdateCoreAssignments() error {
	assignments, err := statetransition.PermuteAssignments(n.State.EntropyPool[2], n.State.TimeslotIndex)
	if err != nil {
		return fmt.Errorf("failed to permute validator assignments: %w", err)
	}

	coreIndex := uint16(assignments[n.ValidatorManager.Index])

	n.peersLock.Lock()
	defer n.peersLock.Unlock()

	var peers []*peer.Peer
	for validatorIdx, core := range assignments {
		if core == uint32(coreIndex) && uint16(validatorIdx) != n.ValidatorManager.Index {
			p := n.PeersSet.GetByValidatorIndex(uint16(validatorIdx))
			if p == nil {
				return fmt.Errorf("peer with validator index %d not found", validatorIdx)
			}
			peers = append(peers, p)
		}
	}

	n.currentCoreIndex = coreIndex
	n.workPackageSharingHandler.SetCurrentCore(n.currentCoreIndex)

	n.currentGuarantorPeers = peers
	n.workPackageSharer.SetGuarantors(peers)

	return nil
}

// AnnounceBlock implements the UP 0 block announcement protocol from the JAM spec.
// It announces a new block to a peer by sending the block header. The announcement
// also includes the latest finalized block information as required by the protocol.
func (n *Node) AnnounceBlock(ctx context.Context, header *block.Header, peer *peer.Peer) error {
	// If we already have an announcer for this peer, use it
	if peer.BAnnouncer != nil {
		return peer.BAnnouncer.SendAnnouncement(header)
	}

	handler, err := peer.ProtoConn.Registry.GetHandler(protocol.StreamKindBlockAnnouncement)
	if err != nil {
		return fmt.Errorf("failed to get announcement handler: %w", err)
	}

	// Type assert to get the BlockAnnouncementHandler
	bah, ok := handler.(*handlers.BlockAnnouncementHandler)
	if !ok {
		return fmt.Errorf("invalid handler type for block announcements")
	}
	// Check if we already have an announcer for this peer in BlockAnnouncementHandler. This should never happen.
	announcer, ok := bah.Announcers[string(peer.ProtoConn.TConn.PeerKey())]
	if ok {
		peer.BAnnouncer = announcer
		return announcer.SendAnnouncement(header)
	} else { //For sure we dont have an announcer for this peer
		stream, err := peer.ProtoConn.OpenStream(ctx, protocol.StreamKindBlockAnnouncement)
		if err != nil {
			return fmt.Errorf("open stream: %w", err)
		}

		peer.BAnnouncer = bah.NewBlockAnnouncer(n.BlockService, peer.ProtoConn.TConn.Context(), stream, peer.ProtoConn.TConn.PeerKey())
		// this will handle handshake
		errCh := make(chan error, 1)
		go func() {
			errCh <- peer.BAnnouncer.Start()
		}()

		// Wait for either handshake completion or error
		select {
		case err := <-errCh:
			if err != nil {
				stream.Close()
				return fmt.Errorf("failed to start announcement handler: %w", err)
			}
		case <-ctx.Done():
			stream.Close()
			return ctx.Err()
		}
		return peer.BAnnouncer.SendAnnouncement(header)
	}
}

// Start begins the node's network operations, including listening for incoming connections.
func (n *Node) Start() error {
	if err := n.transport.Start(); err != nil {
		return fmt.Errorf("failed to start transport: %w", err)
	}
	return nil
}

// Stop gracefully shuts down the node's network operations and closes all
// peer connections.
func (n *Node) Stop() error {
	n.Cancel()
	return n.transport.Stop()
}

// ValidateConnection verifies that an incoming TLS connection meets the
// protocol requirements, including certificate validation and protocol
// version checking.
func (n *Node) ValidateConnection(tlsState tls.ConnectionState) error {
	return n.ProtocolManager.ValidateConnection(tlsState)
}

// GetProtocols returns the list of supported protocol
// versions and variants for this node.
func (n *Node) GetProtocols() []string {
	return n.ProtocolManager.GetProtocols()
}<|MERGE_RESOLUTION|>--- conflicted
+++ resolved
@@ -29,24 +29,6 @@
 // Node manages peer connections, handles protocol messages, and coordinates network operations.
 // Each Node can act as both a client and server, maintaining connections with multiple peers simultaneously.
 type Node struct {
-<<<<<<< HEAD
-	Context               context.Context
-	Cancel                context.CancelFunc
-	ValidatorManager      *validator.ValidatorManager
-	BlockService          *chain.BlockService
-	ProtocolManager       *protocol.Manager
-	PeersSet              *PeerSet
-	peersLock             sync.RWMutex
-	transport             *transport.Transport
-	State                 state.State
-	blockRequester        *handlers.BlockRequester
-	workPackageSubmitter  *handlers.WorkPackageSubmitter
-	auditShardSender      *handlers.AuditShardRequestSender
-	shardDistributor      *handlers.ShardDistributionSender
-	workPackageSharer     *handlers.WorkPackageSharer
-	currentCoreIndex      uint16
-	currentGuarantorPeers []*peer.Peer
-=======
 	Context                   context.Context
 	Cancel                    context.CancelFunc
 	ValidatorManager          *validator.ValidatorManager
@@ -58,12 +40,12 @@
 	State                     state.State
 	blockRequester            *handlers.BlockRequester
 	workPackageSubmitter      *handlers.WorkPackageSubmitter
+	auditShardSender          *handlers.AuditShardRequestSender
 	shardDistributor          *handlers.ShardDistributionSender
 	workPackageSharer         *handlers.WorkPackageSharer
 	workPackageSharingHandler *handlers.WorkPackageSharingHandler
 	currentCoreIndex          uint16
 	currentGuarantorPeers     []*peer.Peer
->>>>>>> ebb81b5a
 }
 
 // PeerSet maintains mappings between peer identifiers
